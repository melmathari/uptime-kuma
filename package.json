--- conflicted
+++ resolved
@@ -63,16 +63,8 @@
         "cypress-open": "concurrently -k -r \"node test/prepare-test-server.js && node server/server.js --port=3002 --data-dir=./data/test/\" \"cypress open --config-file ./config/cypress.config.js\""
     },
     "dependencies": {
-<<<<<<< HEAD
-        "@fortawesome/fontawesome-svg-core": "~1.2.36",
-        "@fortawesome/free-regular-svg-icons": "~5.15.4",
-        "@fortawesome/free-solid-svg-icons": "~5.15.4",
-        "@fortawesome/vue-fontawesome": "~3.0.0-5",
         "@grpc/grpc-js": "^1.6.8",
-        "@louislam/sqlite3": "~15.0.6",
-=======
         "@louislam/sqlite3": "15.1.2",
->>>>>>> e5796104
         "args-parser": "~1.3.0",
         "axios": "~0.27.0",
         "axios-ntlm": "~1.3.0",
