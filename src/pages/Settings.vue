<template>
    <div>
        <h1 v-show="show" class="mb-3">
            {{ $t("Settings") }}
        </h1>

        <div class="shadow-box">
            <div class="row">
                <div class="settings-menu">
                    <router-link
                        v-for="(item, key) in subMenus"
                        :key="key"
                        :to="`/settings/${key}`"
                    >
                        <div class="menu-item">
                            {{ item.title }}
                        </div>
                    </router-link>
                </div>
                <div class="settings-content">
                    <div class="settings-content-header">
                        {{ subMenus[currentPage].title }}
                    </div>
                    <div class="mx-3">
                        <router-view v-slot="{ Component }">
                            <transition name="slide-fade" appear>
                                <component :is="Component" />
                            </transition>
                        </router-view>
                    </div>
                </div>
            </div>
        </div>
    </div>
</template>

<script>
import { useRoute } from "vue-router";

export default {
    data() {
        return {
            show: true,

            settings: {},
            settingsLoaded: false,

            subMenus: {
                general: {
                    title: this.$t("General"),
                },
                appearance: {
                    title: this.$t("Appearance"),
                },
                notifications: {
                    title: this.$t("Notifications"),
                },
                "monitor-history": {
                    title: this.$t("Monitor History"),
                },
                security: {
                    title: this.$t("Security"),
                },
                backup: {
                    title: this.$t("Backup"),
                },
                about: {
                    title: this.$t("About"),
                },
            },
        };
    },

    computed: {
        currentPage() {
            let pathEnd = useRoute().path.split("/").at(-1);
            if (pathEnd == "settings" || pathEnd == null) {
                return "general";
            }
            return pathEnd;
        },
    },

    mounted() {
        this.loadSettings();
    },

    methods: {
        loadSettings() {
            this.$root.getSocket().emit("getSettings", (res) => {
                this.settings = res.data;

                if (this.settings.searchEngineIndex === undefined) {
                    this.settings.searchEngineIndex = false;
                }

                if (this.settings.entryPage === undefined) {
                    this.settings.entryPage = "dashboard";
                }

                if (this.settings.keepDataPeriodDays === undefined) {
                    this.settings.keepDataPeriodDays = 180;
                }

                this.settingsLoaded = true;
            });
        },

        saveSettings() {
            this.$root.getSocket().emit("setSettings", this.settings, (res) => {
                this.$root.toastRes(res);
                this.loadSettings();
            });
        },
<<<<<<< HEAD

        confirmDisableAuth() {
            this.$refs.confirmDisableAuth.show();
        },

        confirmClearStatistics() {
            this.$refs.confirmClearStatistics.show();
        },

        confirmImport() {
            this.$refs.confirmImport.show();
        },

        disableAuth() {
            this.settings.disableAuth = true;
            this.saveSettings();
        },

        enableAuth() {
            this.settings.disableAuth = false;
            this.saveSettings();
            this.$root.storage().removeItem("token");
            location.reload();
        },

        downloadBackup() {
            let time = dayjs().format("YYYY_MM_DD-hh_mm_ss");
            let fileName = `Uptime_Kuma_Backup_${time}.json`;
            let monitorList = Object.values(this.$root.monitorList);
            let exportData = {
                version: this.$root.info.version,
                notificationList: this.$root.notificationList,
                monitorList: monitorList,
            };
            exportData = JSON.stringify(exportData, null, 4);
            let downloadItem = document.createElement("a");
            downloadItem.setAttribute("href", "data:application/json;charset=utf-8," + encodeURIComponent(exportData));
            downloadItem.setAttribute("download", fileName);
            downloadItem.click();
        },

        importBackup() {
            this.processing = true;
            let uploadItem = document.getElementById("importBackup").files;

            if (uploadItem.length <= 0) {
                this.processing = false;
                return this.importAlert = this.$t("alertNoFile");
            }

            if (uploadItem.item(0).type !== "application/json") {
                this.processing = false;
                return this.importAlert = this.$t("alertWrongFileType");
            }

            let fileReader = new FileReader();
            fileReader.readAsText(uploadItem.item(0));

            fileReader.onload = item => {
                this.$root.uploadBackup(item.target.result, this.importHandle, (res) => {
                    this.processing = false;

                    if (res.ok) {
                        toast.success(res.msg);
                    } else {
                        toast.error(res.msg);
                    }
                });
            };
        },

        clearStatistics() {
            this.$root.clearStatistics((res) => {
                if (res.ok) {
                    this.$router.go();
                } else {
                    toast.error(res.msg);
                }
            });
        },

        autoGetPrimaryBaseURL() {
            this.settings.primaryBaseURL = location.protocol + "//" + location.host;
        },

        shrinkDatabase() {
            this.$root.getSocket().emit("shrinkDatabase", (res) => {
                if (res.ok) {
                    this.loadDatabaseSize();
                    toast.success(this.$t("Done"));
                } else {
                    debug(res);
                }
            });
        },

        loadDatabaseSize() {
            debug("load database size");
            this.$root.getSocket().emit("getDatabaseSize", (res) => {

                if (res.ok) {
                    this.databaseSize = res.size;
                    debug("database size: " + res.size);
                } else {
                    debug(res);
                }

            });
        }

=======
>>>>>>> 9f0c66d7
    },
};
</script>

<style lang="scss" scoped>
@import "../assets/vars.scss";

.shadow-box {
    padding: 20px;
    min-height: calc(100vh - 155px);
}

footer {
    color: #aaa;
    font-size: 13px;
    margin-top: 20px;
    padding-bottom: 30px;
    text-align: center;
}

.settings-menu {
    flex: 0 0 auto;
    width: 300px;

    a {
        text-decoration: none !important;
    }

    .menu-item {
        border-radius: 10px;
        margin: 0.5em;
        padding: 0.7em 1em;
        cursor: pointer;
    }

    .menu-item:hover {
        background: $highlight-white;

        .dark & {
            background: $dark-header-bg;
        }
    }

    .active .menu-item {
        background: $highlight-white;
        border-left: 4px solid $primary;
        border-top-left-radius: 0;
        border-bottom-left-radius: 0;

        .dark & {
            background: $dark-header-bg;
        }
    }
}

.settings-content {
    flex: 0 0 auto;
    width: calc(100% - 300px);

    .settings-content-header {
        width: calc(100% + 20px);
        border-bottom: 1px solid #dee2e6;
        border-radius: 0 10px 0 0;
        margin-top: -20px;
        margin-right: -20px;
        padding: 12.5px 1em;
        font-size: 26px;

        .dark & {
            background: $dark-header-bg;
            border-bottom: 0;
        }
    }
}
</style><|MERGE_RESOLUTION|>--- conflicted
+++ resolved
@@ -112,119 +112,6 @@
                 this.loadSettings();
             });
         },
-<<<<<<< HEAD
-
-        confirmDisableAuth() {
-            this.$refs.confirmDisableAuth.show();
-        },
-
-        confirmClearStatistics() {
-            this.$refs.confirmClearStatistics.show();
-        },
-
-        confirmImport() {
-            this.$refs.confirmImport.show();
-        },
-
-        disableAuth() {
-            this.settings.disableAuth = true;
-            this.saveSettings();
-        },
-
-        enableAuth() {
-            this.settings.disableAuth = false;
-            this.saveSettings();
-            this.$root.storage().removeItem("token");
-            location.reload();
-        },
-
-        downloadBackup() {
-            let time = dayjs().format("YYYY_MM_DD-hh_mm_ss");
-            let fileName = `Uptime_Kuma_Backup_${time}.json`;
-            let monitorList = Object.values(this.$root.monitorList);
-            let exportData = {
-                version: this.$root.info.version,
-                notificationList: this.$root.notificationList,
-                monitorList: monitorList,
-            };
-            exportData = JSON.stringify(exportData, null, 4);
-            let downloadItem = document.createElement("a");
-            downloadItem.setAttribute("href", "data:application/json;charset=utf-8," + encodeURIComponent(exportData));
-            downloadItem.setAttribute("download", fileName);
-            downloadItem.click();
-        },
-
-        importBackup() {
-            this.processing = true;
-            let uploadItem = document.getElementById("importBackup").files;
-
-            if (uploadItem.length <= 0) {
-                this.processing = false;
-                return this.importAlert = this.$t("alertNoFile");
-            }
-
-            if (uploadItem.item(0).type !== "application/json") {
-                this.processing = false;
-                return this.importAlert = this.$t("alertWrongFileType");
-            }
-
-            let fileReader = new FileReader();
-            fileReader.readAsText(uploadItem.item(0));
-
-            fileReader.onload = item => {
-                this.$root.uploadBackup(item.target.result, this.importHandle, (res) => {
-                    this.processing = false;
-
-                    if (res.ok) {
-                        toast.success(res.msg);
-                    } else {
-                        toast.error(res.msg);
-                    }
-                });
-            };
-        },
-
-        clearStatistics() {
-            this.$root.clearStatistics((res) => {
-                if (res.ok) {
-                    this.$router.go();
-                } else {
-                    toast.error(res.msg);
-                }
-            });
-        },
-
-        autoGetPrimaryBaseURL() {
-            this.settings.primaryBaseURL = location.protocol + "//" + location.host;
-        },
-
-        shrinkDatabase() {
-            this.$root.getSocket().emit("shrinkDatabase", (res) => {
-                if (res.ok) {
-                    this.loadDatabaseSize();
-                    toast.success(this.$t("Done"));
-                } else {
-                    debug(res);
-                }
-            });
-        },
-
-        loadDatabaseSize() {
-            debug("load database size");
-            this.$root.getSocket().emit("getDatabaseSize", (res) => {
-
-                if (res.ok) {
-                    this.databaseSize = res.size;
-                    debug("database size: " + res.size);
-                } else {
-                    debug(res);
-                }
-
-            });
-        }
-
-=======
->>>>>>> 9f0c66d7
     },
 };
 </script>
