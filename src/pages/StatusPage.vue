<template>
    <div v-if="loadedTheme" class="container mt-3">
        <!-- Sidebar for edit mode -->
        <div v-if="enableEditMode" class="sidebar">
            <div class="sidebar-body">
                <div class="my-3">
                    <label for="slug" class="form-label">{{ $t("Slug") }}</label>
                    <div class="input-group">
                        <span id="basic-addon3" class="input-group-text">/status/</span>
                        <input id="slug" v-model="config.slug" type="text" class="form-control">
                    </div>
                </div>

                <div class="my-3">
                    <label for="title" class="form-label">{{ $t("Title") }}</label>
                    <input id="title" v-model="config.title" type="text" class="form-control">
                </div>

                <!-- Description -->
                <div class="my-3">
                    <label for="description" class="form-label">{{ $t("Description") }}</label>
                    <textarea id="description" v-model="config.description" class="form-control"></textarea>
                </div>

                <!-- Footer Text -->
                <div class="my-3">
                    <label for="footer-text" class="form-label">{{ $t("Footer Text") }}</label>
                    <textarea id="footer-text" v-model="config.footerText" class="form-control"></textarea>
                </div>

                <div class="my-3 form-check form-switch">
                    <input id="switch-theme" v-model="config.theme" class="form-check-input" type="checkbox" true-value="dark" false-value="light">
                    <label class="form-check-label" for="switch-theme">{{ $t("Switch to Dark Theme") }}</label>
                </div>

                <div class="my-3 form-check form-switch">
                    <input id="showTags" v-model="config.showTags" class="form-check-input" type="checkbox">
                    <label class="form-check-label" for="showTags">{{ $t("Show Tags") }}</label>
                </div>

                <!-- Show Powered By -->
                <div class="my-3 form-check form-switch">
                    <input id="show-powered-by" v-model="config.showPoweredBy" class="form-check-input" type="checkbox">
                    <label class="form-check-label" for="show-powered-by">{{ $t("Show Powered By") }}</label>
                </div>

                <div v-if="false" class="my-3">
                    <label for="password" class="form-label">{{ $t("Password") }} <sup>Coming Soon</sup></label>
                    <input id="password" v-model="config.password" disabled type="password" autocomplete="new-password" class="form-control">
                </div>

                <!-- Domain Name List -->
                <div class="my-3">
                    <label class="form-label">
                        {{ $t("Domain Names") }}
                        <font-awesome-icon icon="plus-circle" class="btn-add-domain action text-primary" @click="addDomainField" />
                    </label>

                    <ul class="list-group domain-name-list">
                        <li v-for="(domain, index) in config.domainNameList" :key="index" class="list-group-item">
                            <input v-model="config.domainNameList[index]" type="text" class="no-bg domain-input" placeholder="example.com" />
                            <font-awesome-icon icon="times" class="action remove ms-2 me-3 text-danger" @click="removeDomain(index)" />
                        </li>
                    </ul>
                </div>

                <!-- Custom CSS -->
                <div class="my-3">
                    <div class="mb-1">{{ $t("Custom CSS") }}</div>
                    <prism-editor v-model="config.customCSS" class="css-editor" :highlight="highlighter" line-numbers></prism-editor>
                </div>

                <div class="danger-zone">
                    <button class="btn btn-danger me-2" @click="deleteDialog">
                        <font-awesome-icon icon="trash" />
                        {{ $t("Delete") }}
                    </button>
                </div>
            </div>

            <!-- Sidebar Footer -->
            <div class="sidebar-footer">
                <button class="btn btn-success me-2" @click="save">
                    <font-awesome-icon icon="save" />
                    {{ $t("Save") }}
                </button>

                <button class="btn btn-danger me-2" @click="discard">
                    <font-awesome-icon icon="undo" />
                    {{ $t("Discard") }}
                </button>
            </div>
        </div>

        <!-- Main Status Page -->
        <div :class="{ edit: enableEditMode}" class="main">
            <!-- Logo & Title -->
            <h1 class="mb-4 title-flex">
                <!-- Logo -->
                <span class="logo-wrapper" @click="showImageCropUploadMethod">
                    <img :src="logoURL" alt class="logo me-2" :class="logoClass" @load="statusPageLogoLoaded" />
                    <font-awesome-icon v-if="enableEditMode" class="icon-upload" icon="upload" />
                </span>

                <!-- Uploader -->
                <!--    url="/api/status-page/upload-logo" -->
                <ImageCropUpload v-model="showImageCropUpload"
                                 field="img"
                                 :width="128"
                                 :height="128"
                                 :langType="$i18n.locale"
                                 img-format="png"
                                 :noCircle="true"
                                 :noSquare="false"
                                 @crop-success="cropSuccess"
                />

                <!-- Title -->
                <Editable v-model="config.title" tag="span" :contenteditable="editMode" :noNL="true" />
            </h1>

            <!-- Admin functions -->
            <div v-if="hasToken" class="mb-4">
                <div v-if="!enableEditMode">
                    <button class="btn btn-info me-2" @click="edit">
                        <font-awesome-icon icon="edit" />
                        {{ $t("Edit Status Page") }}
                    </button>

                    <a href="/manage-status-page" class="btn btn-info">
                        <font-awesome-icon icon="tachometer-alt" />
                        {{ $t("Go to Dashboard") }}
                    </a>
                </div>

                <div v-else>
                    <button class="btn btn-primary btn-add-group me-2" @click="createIncident">
                        <font-awesome-icon icon="bullhorn" />
                        {{ $t("Create Incident") }}
                    </button>
                </div>
            </div>

            <!-- Incident -->
            <div v-if="incident !== null" class="shadow-box alert mb-4 p-4 incident" role="alert" :class="incidentClass">
                <strong v-if="editIncidentMode">{{ $t("Title") }}:</strong>
                <Editable v-model="incident.title" tag="h4" :contenteditable="editIncidentMode" :noNL="true" class="alert-heading" />

                <strong v-if="editIncidentMode">{{ $t("Content") }}:</strong>
                <Editable v-model="incident.content" tag="div" :contenteditable="editIncidentMode" class="content" />

                <!-- Incident Date -->
                <div class="date mt-3">
                    {{ $t("Date Created") }}: {{ $root.datetime(incident.createdDate) }} ({{ dateFromNow(incident.createdDate) }})<br />
                    <span v-if="incident.lastUpdatedDate">
                        {{ $t("Last Updated") }}: {{ $root.datetime(incident.lastUpdatedDate) }} ({{ dateFromNow(incident.lastUpdatedDate) }})
                    </span>
                </div>

                <div v-if="editMode" class="mt-3">
                    <button v-if="editIncidentMode" class="btn btn-light me-2" @click="postIncident">
                        <font-awesome-icon icon="bullhorn" />
                        {{ $t("Post") }}
                    </button>

                    <button v-if="!editIncidentMode && incident.id" class="btn btn-light me-2" @click="editIncident">
                        <font-awesome-icon icon="edit" />
                        {{ $t("Edit") }}
                    </button>

                    <button v-if="editIncidentMode" class="btn btn-light me-2" @click="cancelIncident">
                        <font-awesome-icon icon="times" />
                        {{ $t("Cancel") }}
                    </button>

                    <div v-if="editIncidentMode" class="dropdown d-inline-block me-2">
                        <button id="dropdownMenuButton1" class="btn btn-secondary dropdown-toggle" type="button" data-bs-toggle="dropdown" aria-expanded="false">
                            {{ $t("Style") }}: {{ $t(incident.style) }}
                        </button>
                        <ul class="dropdown-menu" aria-labelledby="dropdownMenuButton1">
                            <li><a class="dropdown-item" href="#" @click="incident.style = 'info'">{{ $t("info") }}</a></li>
                            <li><a class="dropdown-item" href="#" @click="incident.style = 'warning'">{{ $t("warning") }}</a></li>
                            <li><a class="dropdown-item" href="#" @click="incident.style = 'danger'">{{ $t("danger") }}</a></li>
                            <li><a class="dropdown-item" href="#" @click="incident.style = 'primary'">{{ $t("primary") }}</a></li>
                            <li><a class="dropdown-item" href="#" @click="incident.style = 'light'">{{ $t("light") }}</a></li>
                            <li><a class="dropdown-item" href="#" @click="incident.style = 'dark'">{{ $t("dark") }}</a></li>
                        </ul>
                    </div>

                    <button v-if="!editIncidentMode && incident.id" class="btn btn-light me-2" @click="unpinIncident">
                        <font-awesome-icon icon="unlink" />
                        {{ $t("Unpin") }}
                    </button>
                </div>
            </div>

<<<<<<< HEAD
        <!-- Maintenance -->
        <div v-if="maintenance.length !== 0" v-for="maintenanceItem in maintenance" class="shadow-box alert mb-4 p-4 maintenance" role="alert" :class="maintenanceClass">
            <h4 v-text="maintenanceItem.title" class="alert-heading" />

            <div v-text="maintenanceItem.description" class="content" />

            <!-- Incident Date -->
            <div class="date mt-3">
                {{ $t("End") }}: {{ $root.datetimeMaintenance(maintenanceItem.end_date) }} ({{ dateFromNow(maintenanceItem.start_date) }})<br />
            </div>
        </div>

        <!-- Overall Status -->
        <div class="shadow-box list  p-4 overall-status mb-4">
            <div v-if="Object.keys($root.publicMonitorList).length === 0 && loadedData">
                <font-awesome-icon icon="question-circle" class="ok" />
                {{ $t("No Services") }}
=======
            <!-- Overall Status -->
            <div class="shadow-box list  p-4 overall-status mb-4">
                <div v-if="Object.keys($root.publicMonitorList).length === 0 && loadedData">
                    <font-awesome-icon icon="question-circle" class="ok" />
                    {{ $t("No Services") }}
                </div>

                <template v-else>
                    <div v-if="allUp">
                        <font-awesome-icon icon="check-circle" class="ok" />
                        {{ $t("All Systems Operational") }}
                    </div>

                    <div v-else-if="partialDown">
                        <font-awesome-icon icon="exclamation-circle" class="warning" />
                        {{ $t("Partially Degraded Service") }}
                    </div>

                    <div v-else-if="allDown">
                        <font-awesome-icon icon="times-circle" class="danger" />
                        {{ $t("Degraded Service") }}
                    </div>

                    <div v-else>
                        <font-awesome-icon icon="question-circle" style="color: #efefef;" />
                    </div>
                </template>
>>>>>>> 26230a3d
            </div>

            <!-- Description -->
            <strong v-if="editMode">{{ $t("Description") }}:</strong>
            <Editable v-model="config.description" :contenteditable="editMode" tag="div" class="mb-4 description" />

            <div v-if="editMode" class="mb-4">
                <div>
                    <button class="btn btn-primary btn-add-group me-2" @click="addGroup">
                        <font-awesome-icon icon="plus" />
                        {{ $t("Add Group") }}
                    </button>
                </div>

                <div class="mt-3">
                    <div v-if="allMonitorList.length > 0 && loadedData">
                        <label>{{ $t("Add a monitor") }}:</label>
                        <select v-model="selectedMonitor" class="form-control">
                            <option v-for="monitor in allMonitorList" :key="monitor.id" :value="monitor">{{ monitor.name }}</option>
                        </select>
                    </div>
                    <div v-else class="text-center">
                        {{ $t("No monitors available.") }}  <router-link to="/add">{{ $t("Add one") }}</router-link>
                    </div>
                </div>
            </div>

<<<<<<< HEAD
                <div v-else-if="isMaintenance">
                    <font-awesome-icon icon="wrench" class="statusMaintenance" />
                    {{ $t("Maintenance") }}
                </div>

                <div v-else>
                    <font-awesome-icon icon="question-circle" style="color: #efefef;" />
=======
            <div class="mb-4">
                <div v-if="$root.publicGroupList.length === 0 && loadedData" class="text-center">
                    <!-- 👀 Nothing here, please add a group or a monitor. -->
                    👀 {{ $t("statusPageNothing") }}
>>>>>>> 26230a3d
                </div>

                <PublicGroupList :edit-mode="enableEditMode" :show-tags="config.showTags" />
            </div>

            <footer class="mt-5 mb-4">
                <div class="custom-footer-text text-start">
                    <strong v-if="enableEditMode">{{ $t("Custom Footer") }}:</strong>
                </div>
                <Editable v-model="config.footerText" tag="div" :contenteditable="enableEditMode" :noNL="false" class="alert-heading p-2" />

                <p v-if="config.showPoweredBy">
                    {{ $t("Powered by") }} <a target="_blank" href="https://github.com/louislam/uptime-kuma">{{ $t("Uptime Kuma" ) }}</a>
                </p>
            </footer>
        </div>

        <Confirm ref="confirmDelete" btn-style="btn-danger" :yes-text="$t('Yes')" :no-text="$t('No')" @yes="deleteStatusPage">
            {{ $t("deleteStatusPageMsg") }}
        </Confirm>

        <component is="style" v-if="config.customCSS" type="text/css">
            {{ config.customCSS }}
        </component>
    </div>
</template>

<script>
import axios from "axios";
import PublicGroupList from "../components/PublicGroupList.vue";
import ImageCropUpload from "vue-image-crop-upload";
import {
    STATUS_PAGE_ALL_DOWN,
    STATUS_PAGE_ALL_UP,
    STATUS_PAGE_MAINTENANCE,
    STATUS_PAGE_PARTIAL_DOWN,
    UP,
    MAINTENANCE
} from "../util.ts";
import { useToast } from "vue-toastification";
import dayjs from "dayjs";
import Favico from "favico.js";
import { getResBaseURL } from "../util-frontend";
import Confirm from "../components/Confirm.vue";
// import Prism Editor
import { PrismEditor } from "vue-prism-editor";
import "vue-prism-editor/dist/prismeditor.min.css"; // import the styles somewhere

// import highlighting library (you can use any library you want just return html string)
import { highlight, languages } from "prismjs/components/prism-core";
import "prismjs/components/prism-css";
import "prismjs/themes/prism-tomorrow.css"; // import syntax highlighting styles

const toast = useToast();

const leavePageMsg = "Do you really want to leave? you have unsaved changes!";

// eslint-disable-next-line no-unused-vars
let feedInterval;

const favicon = new Favico({
    animation: "none"
});

export default {

    components: {
        PublicGroupList,
        ImageCropUpload,
        Confirm,
        PrismEditor,
    },

    // Leave Page for vue route change
    beforeRouteLeave(to, from, next) {
        if (this.editMode) {
            const answer = window.confirm(leavePageMsg);
            if (answer) {
                next();
            } else {
                next(false);
            }
        }
        next();
    },

    props: {
        overrideSlug: {
            type: String,
            required: false,
            default: null,
        },
    },

    data() {
        return {
            slug: null,
            enableEditMode: false,
            enableEditIncidentMode: false,
            hasToken: false,
            config: {},
            selectedMonitor: null,
            incident: null,
            previousIncident: null,
            showImageCropUpload: false,
            imgDataUrl: "/icon.svg",
            loadedTheme: false,
            loadedData: false,
            baseURL: "",
<<<<<<< HEAD
            maintenance: [],
=======
            clickedEditButton: false,
>>>>>>> 26230a3d
        };
    },
    computed: {

        logoURL() {
            if (this.imgDataUrl.startsWith("data:")) {
                return this.imgDataUrl;
            } else {
                return this.baseURL + this.imgDataUrl;
            }
        },

        /**
         * If the monitor is added to public list, which will not be in this list.
         */
        allMonitorList() {
            let result = [];

            for (let id in this.$root.monitorList) {
                if (this.$root.monitorList[id] && ! (id in this.$root.publicMonitorList)) {
                    let monitor = this.$root.monitorList[id];
                    result.push(monitor);
                }
            }

            return result;
        },

        editMode() {
            return this.enableEditMode && this.$root.socket.connected;
        },

        editIncidentMode() {
            return this.enableEditIncidentMode;
        },

        isPublished() {
            return this.config.published;
        },

        logoClass() {
            if (this.editMode) {
                return {
                    "edit-mode": true,
                };
            }
            return {};
        },

        incidentClass() {
            return "bg-" + this.incident.style;
        },

        maintenanceClass() {
            return "bg-maintenance";
        },

        overallStatus() {

            if (Object.keys(this.$root.publicLastHeartbeatList).length === 0) {
                return -1;
            }

            let status = STATUS_PAGE_ALL_UP;
            let hasUp = false;

            for (let id in this.$root.publicLastHeartbeatList) {
                let beat = this.$root.publicLastHeartbeatList[id];

                if (beat.status === MAINTENANCE) {
                    return STATUS_PAGE_MAINTENANCE;
                }
                else if (beat.status === UP) {
                    hasUp = true;
                } else {
                    status = STATUS_PAGE_PARTIAL_DOWN;
                }
            }

            if (! hasUp) {
                status = STATUS_PAGE_ALL_DOWN;
            }

            return status;
        },

        allUp() {
            return this.overallStatus === STATUS_PAGE_ALL_UP;
        },

        partialDown() {
            return this.overallStatus === STATUS_PAGE_PARTIAL_DOWN;
        },

        allDown() {
            return this.overallStatus === STATUS_PAGE_ALL_DOWN;
        },

        isMaintenance() {
            return this.overallStatus === STATUS_PAGE_MAINTENANCE;
        },

    },
    watch: {

        /**
         * If connected to the socket and logged in, request private data of this statusPage
         * @param connected
         */
        "$root.loggedIn"(loggedIn) {
            if (loggedIn) {
                this.$root.getSocket().emit("getStatusPage", this.slug, (res) => {
                    if (res.ok) {
                        this.config = res.config;

                        if (!this.config.customCSS) {
                            this.config.customCSS = "body {\n" +
                                "  \n" +
                                "}\n";
                        }

                    } else {
                        toast.error(res.msg);
                    }
                });
            }
        },

        /**
         * Selected a monitor and add to the list.
         */
        selectedMonitor(monitor) {
            if (monitor) {
                if (this.$root.publicGroupList.length === 0) {
                    this.addGroup();
                }

                const firstGroup = this.$root.publicGroupList[0];

                firstGroup.monitorList.push(monitor);
                this.selectedMonitor = null;
            }
        },

        // Set Theme
        "config.theme"() {
            this.$root.statusPageTheme = this.config.theme;
            this.loadedTheme = true;
        },

        "config.title"(title) {
            document.title = title;
        },

        "$root.monitorList"() {
            let count = Object.keys(this.$root.monitorList).length;

            // Since publicGroupList is getting from public rest api, monitors' tags may not present if showTags = false
            if (count > 0) {
                for (let group of this.$root.publicGroupList) {
                    for (let monitor of group.monitorList) {
                        if (monitor.tags === undefined && this.$root.monitorList[monitor.id]) {
                            monitor.tags = this.$root.monitorList[monitor.id].tags;
                        }
                    }
                }
            }
        }

    },
    async created() {
        this.hasToken = ("token" in this.$root.storage());

        // Browser change page
        // https://stackoverflow.com/questions/7317273/warn-user-before-leaving-web-page-with-unsaved-changes
        window.addEventListener("beforeunload", (e) => {
            if (this.editMode) {
                (e || window.event).returnValue = leavePageMsg;
                return leavePageMsg;
            } else {
                return null;
            }
        });

        // Special handle for dev
        this.baseURL = getResBaseURL();
    },
    async mounted() {
        this.slug = this.overrideSlug || this.$route.params.slug;

        if (!this.slug) {
            this.slug = "default";
        }

        axios.get("/api/status-page/" + this.slug).then((res) => {
            this.config = res.data.config;

            if (!this.config.domainNameList) {
                this.config.domainNameList = [];
            }

            if (this.config.icon) {
                this.imgDataUrl = this.config.icon;
            }

<<<<<<< HEAD
        axios.get("/api/status-page/maintenance-list").then((res) => {
            this.maintenance = res.data;
        });

        axios.get("/api/status-page/monitor-list").then((res) => {
            this.$root.publicGroupList = res.data;
=======
            this.incident = res.data.incident;
            this.$root.publicGroupList = res.data.publicGroupList;
>>>>>>> 26230a3d
        });

        // 5mins a loop
        this.updateHeartbeatList();
        feedInterval = setInterval(() => {
            this.updateHeartbeatList();
        }, (300 + 10) * 1000);

        // Go to edit page if ?edit present
        // null means ?edit present, but no value
        if (this.$route.query.edit || this.$route.query.edit === null) {
            this.edit();
        }
    },
    methods: {

        highlighter(code) {
            return highlight(code, languages.css);
        },

        updateHeartbeatList() {
            // If editMode, it will use the data from websocket.
            if (! this.editMode) {
                axios.get("/api/status-page/heartbeat/" + this.slug).then((res) => {
                    const { heartbeatList, uptimeList } = res.data;

                    this.$root.heartbeatList = heartbeatList;
                    this.$root.uptimeList = uptimeList;

                    const heartbeatIds = Object.keys(heartbeatList);
                    const downMonitors = heartbeatIds.reduce((downMonitorsAmount, currentId) => {
                        const monitorHeartbeats = heartbeatList[currentId];
                        const lastHeartbeat = monitorHeartbeats.at(-1);

                        if (lastHeartbeat) {
                            return lastHeartbeat.status === 0 ? downMonitorsAmount + 1 : downMonitorsAmount;
                        } else {
                            return downMonitorsAmount;
                        }
                    }, 0);

                    favicon.badge(downMonitors);

                    this.loadedData = true;
                });
            }
        },

        edit() {
            if (this.hasToken) {
                this.$root.initSocketIO(true);
                this.enableEditMode = true;
                this.clickedEditButton = true;
            }
        },

        save() {
            let startTime = new Date();
            this.config.slug = this.config.slug.trim().toLowerCase();

            this.$root.getSocket().emit("saveStatusPage", this.slug, this.config, this.imgDataUrl, this.$root.publicGroupList, (res) => {
                if (res.ok) {
                    this.enableEditMode = false;
                    this.$root.publicGroupList = res.publicGroupList;

                    // Add some delay, so that the side menu animation would be better
                    let endTime = new Date();
                    let time = 100 - (endTime - startTime) / 1000;

                    if (time < 0) {
                        time = 0;
                    }

                    setTimeout(() => {
                        location.href = "/status/" + this.config.slug;
                    }, time);

                } else {
                    toast.error(res.msg);
                }
            });
        },

        deleteDialog() {
            this.$refs.confirmDelete.show();
        },

        deleteStatusPage() {
            this.$root.getSocket().emit("deleteStatusPage", this.slug, (res) => {
                if (res.ok) {
                    this.enableEditMode = false;
                    location.href = "/manage-status-page";
                } else {
                    toast.error(res.msg);
                }
            });
        },

        monitorSelectorLabel(monitor) {
            return `${monitor.name}`;
        },

        addGroup() {
            let groupName = this.$t("Untitled Group");

            if (this.$root.publicGroupList.length === 0) {
                groupName = this.$t("Services");
            }

            this.$root.publicGroupList.unshift({
                name: groupName,
                monitorList: [],
            });
        },

        addDomainField() {
            this.config.domainNameList.push("");
        },

        discard() {
            location.href = "/status/" + this.slug;
        },

        /**
         * Crop Success
         */
        cropSuccess(imgDataUrl) {
            this.imgDataUrl = imgDataUrl;
        },

        showImageCropUploadMethod() {
            if (this.editMode) {
                this.showImageCropUpload = true;
            }
        },

        statusPageLogoLoaded(eventPayload) {
            // Remark: may not work in dev, due to cros
            favicon.image(eventPayload.target);
        },

        createIncident() {
            this.enableEditIncidentMode = true;

            if (this.incident) {
                this.previousIncident = this.incident;
            }

            this.incident = {
                title: "",
                content: "",
                style: "primary",
            };
        },

        postIncident() {
            if (this.incident.title === "" || this.incident.content === "") {
                toast.error(this.$t("Please input title and content"));
                return;
            }

            this.$root.getSocket().emit("postIncident", this.slug, this.incident, (res) => {

                if (res.ok) {
                    this.enableEditIncidentMode = false;
                    this.incident = res.incident;
                } else {
                    toast.error(res.msg);
                }

            });

        },

        /**
         * Click Edit Button
         */
        editIncident() {
            this.enableEditIncidentMode = true;
            this.previousIncident = Object.assign({}, this.incident);
        },

        cancelIncident() {
            this.enableEditIncidentMode = false;

            if (this.previousIncident) {
                this.incident = this.previousIncident;
                this.previousIncident = null;
            }
        },

        unpinIncident() {
            this.$root.getSocket().emit("unpinIncident", this.slug, () => {
                this.incident = null;
            });
        },

        dateFromNow(date) {
            return dayjs.utc(date).fromNow();
        },

        removeDomain(index) {
            this.config.domainNameList.splice(index, 1);
        },

    }
};
</script>

<style lang="scss" scoped>
@import "../assets/vars.scss";

.overall-status {
    font-weight: bold;
    font-size: 25px;

    .ok {
        color: $primary;
    }

    .warning {
        color: $warning;
    }

    .danger {
        color: $danger;
    }
}

h1 {
    font-size: 30px;

    img {
        vertical-align: middle;
        height: 60px;
        width: 60px;
    }
}

.main {
    transition: all ease-in-out 0.1s;

    &.edit {
        margin-left: 300px;
    }
}

.sidebar {
    position: fixed;
    left: 0;
    top: 0;
    width: 300px;
    height: 100vh;

    border-right: 1px solid #ededed;

    .danger-zone {
        border-top: 1px solid #ededed;
        padding-top: 15px;
    }

    .sidebar-body {
        padding: 0 10px 10px 10px;
        overflow-x: hidden;
        overflow-y: auto;
        height: calc(100% - 70px);
    }

    .sidebar-footer {
        border-top: 1px solid #ededed;
        border-right: 1px solid #ededed;
        padding: 10px;
        width: 300px;
        height: 70px;
        position: fixed;
        left: 0;
        bottom: 0;
        background-color: white;
        display: flex;
        align-items: center;
    }
}

footer {
    text-align: center;
    font-size: 14px;
}

.description span {
    min-width: 50px;
}

.title-flex {
    display: flex;
    align-items: center;
    gap: 10px;
}

.logo-wrapper {
    display: inline-block;
    position: relative;

    &:hover {
        .icon-upload {
            transform: scale(1.2);
        }
    }

    .icon-upload {
        transition: all $easing-in 0.2s;
        position: absolute;
        bottom: 6px;
        font-size: 20px;
        left: -14px;
        background-color: white;
        padding: 5px;
        border-radius: 10px;
        cursor: pointer;
        box-shadow: 0 15px 70px rgba(0, 0, 0, 0.9);
    }
}

.logo {
    transition: all $easing-in 0.2s;

    &.edit-mode {
        cursor: pointer;

        &:hover {
            transform: scale(1.2);
        }
    }
}

.incident {
    .content {
        &[contenteditable="true"] {
            min-height: 60px;
        }
    }

    .date {
        font-size: 12px;
    }
}

.maintenance {
    color: white;

    .date {
        font-size: 12px;
    }
}

.bg-maintenance {
    background-color: $maintenance;
}

.statusMaintenance {
    color: $maintenance;
}

.mobile {
    h1 {
        font-size: 22px;
    }

    .overall-status {
        font-size: 20px;
    }
}

.dark {
    .sidebar {
        background-color: $dark-header-bg;
        border-right-color: $dark-border-color;

        .danger-zone {
            border-top-color: $dark-border-color;
        }

        .sidebar-footer {
            border-right-color: $dark-border-color;
            border-top-color: $dark-border-color;
            background-color: $dark-header-bg;
        }
    }
}

.domain-name-list {
    li {
        display: flex;
        align-items: center;
        padding: 10px 0 10px 10px;

        .domain-input {
            flex-grow: 1;
            background-color: transparent;
            border: none;
            color: $dark-font-color;
            outline: none;

            &::placeholder {
                color: #1d2634;
            }
        }
    }
}

/* required class */
.css-editor {
    /* we dont use `language-` classes anymore so thats why we need to add background and text color manually */

    border-radius: 1rem;
    padding: 10px 5px;
    border: 1px solid #ced4da;

    .dark & {
        background: $dark-bg;
        border: 1px solid $dark-border-color;
    }
}

</style><|MERGE_RESOLUTION|>--- conflicted
+++ resolved
@@ -194,25 +194,18 @@
                 </div>
             </div>
 
-<<<<<<< HEAD
-        <!-- Maintenance -->
-        <div v-if="maintenance.length !== 0" v-for="maintenanceItem in maintenance" class="shadow-box alert mb-4 p-4 maintenance" role="alert" :class="maintenanceClass">
-            <h4 v-text="maintenanceItem.title" class="alert-heading" />
-
-            <div v-text="maintenanceItem.description" class="content" />
-
-            <!-- Incident Date -->
-            <div class="date mt-3">
-                {{ $t("End") }}: {{ $root.datetimeMaintenance(maintenanceItem.end_date) }} ({{ dateFromNow(maintenanceItem.start_date) }})<br />
+            <!-- Maintenance -->
+            <div v-if="maintenance.length !== 0" v-for="maintenanceItem in maintenance" class="shadow-box alert mb-4 p-4 maintenance" role="alert" :class="maintenanceClass">
+                <h4 v-text="maintenanceItem.title" class="alert-heading" />
+
+                <div v-text="maintenanceItem.description" class="content" />
+
+                <!-- Incident Date -->
+                <div class="date mt-3">
+                    {{ $t("End") }}: {{ $root.datetimeMaintenance(maintenanceItem.end_date) }} ({{ dateFromNow(maintenanceItem.start_date) }})<br />
+                </div>
             </div>
-        </div>
-
-        <!-- Overall Status -->
-        <div class="shadow-box list  p-4 overall-status mb-4">
-            <div v-if="Object.keys($root.publicMonitorList).length === 0 && loadedData">
-                <font-awesome-icon icon="question-circle" class="ok" />
-                {{ $t("No Services") }}
-=======
+
             <!-- Overall Status -->
             <div class="shadow-box list  p-4 overall-status mb-4">
                 <div v-if="Object.keys($root.publicMonitorList).length === 0 && loadedData">
@@ -236,11 +229,15 @@
                         {{ $t("Degraded Service") }}
                     </div>
 
+                    <div v-else-if="isMaintenance">
+                        <font-awesome-icon icon="wrench" class="statusMaintenance" />
+                        {{ $t("Maintenance") }}
+                    </div>
+
                     <div v-else>
                         <font-awesome-icon icon="question-circle" style="color: #efefef;" />
                     </div>
                 </template>
->>>>>>> 26230a3d
             </div>
 
             <!-- Description -->
@@ -268,20 +265,10 @@
                 </div>
             </div>
 
-<<<<<<< HEAD
-                <div v-else-if="isMaintenance">
-                    <font-awesome-icon icon="wrench" class="statusMaintenance" />
-                    {{ $t("Maintenance") }}
-                </div>
-
-                <div v-else>
-                    <font-awesome-icon icon="question-circle" style="color: #efefef;" />
-=======
             <div class="mb-4">
                 <div v-if="$root.publicGroupList.length === 0 && loadedData" class="text-center">
                     <!-- 👀 Nothing here, please add a group or a monitor. -->
                     👀 {{ $t("statusPageNothing") }}
->>>>>>> 26230a3d
                 </div>
 
                 <PublicGroupList :edit-mode="enableEditMode" :show-tags="config.showTags" />
@@ -313,14 +300,7 @@
 import axios from "axios";
 import PublicGroupList from "../components/PublicGroupList.vue";
 import ImageCropUpload from "vue-image-crop-upload";
-import {
-    STATUS_PAGE_ALL_DOWN,
-    STATUS_PAGE_ALL_UP,
-    STATUS_PAGE_MAINTENANCE,
-    STATUS_PAGE_PARTIAL_DOWN,
-    UP,
-    MAINTENANCE
-} from "../util.ts";
+import { STATUS_PAGE_ALL_DOWN, STATUS_PAGE_ALL_UP, STATUS_PAGE_MAINTENANCE, STATUS_PAGE_PARTIAL_DOWN, UP } from "../util.ts";
 import { useToast } from "vue-toastification";
 import dayjs from "dayjs";
 import Favico from "favico.js";
@@ -391,11 +371,8 @@
             loadedTheme: false,
             loadedData: false,
             baseURL: "",
-<<<<<<< HEAD
+            clickedEditButton: false,
             maintenance: [],
-=======
-            clickedEditButton: false,
->>>>>>> 26230a3d
         };
     },
     computed: {
@@ -601,17 +578,13 @@
                 this.imgDataUrl = this.config.icon;
             }
 
-<<<<<<< HEAD
+            this.incident = res.data.incident;
+            this.$root.publicGroupList = res.data.publicGroupList;
+        });
+
+        //TODO: make OK with multi status pages
         axios.get("/api/status-page/maintenance-list").then((res) => {
             this.maintenance = res.data;
-        });
-
-        axios.get("/api/status-page/monitor-list").then((res) => {
-            this.$root.publicGroupList = res.data;
-=======
-            this.incident = res.data.incident;
-            this.$root.publicGroupList = res.data.publicGroupList;
->>>>>>> 26230a3d
         });
 
         // 5mins a loop
