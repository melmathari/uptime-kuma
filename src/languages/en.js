--- conflicted
+++ resolved
@@ -240,8 +240,6 @@
     pushbullet: "Pushbullet",
     line: "Line Messenger",
     mattermost: "Mattermost",
-<<<<<<< HEAD
-
     "User Key": "User Key",
     "Device": "Device",
     "Message Title": "Message Title",
@@ -274,8 +272,6 @@
     "Icon URL": "Icon URL",
     aboutIconURL: "You can provide a link to a picture in \"Icon URL\" to override the default profile picture. Will not be used if Icon Emoji is set.",
     aboutMattermostChannelName: "You can override the default channel that webhook posts to by entering the channel name into \"Channel Name\" field. This needs to be enabled in Mattermost webhook settings. Ex: #other-channel",
-=======
     "matrix": "Matrix",
->>>>>>> dd183e2e
     // End notification form
 };