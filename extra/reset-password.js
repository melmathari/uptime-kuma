--- conflicted
+++ resolved
@@ -50,15 +50,12 @@
                     if (!("dry-run" in args)) {
                         await User.resetPassword(user.id, password);
 
-<<<<<<< HEAD
                         // Reset all sessions by reset jwt secret
                         await initJWTSecret();
+
+                        // Disconnect all other socket clients of the user
+                        await disconnectAllSocketClients(user.username, password);
                     }
-=======
-                    // Disconnect all other socket clients of the user
-                    await disconnectAllSocketClients(user.username, password);
-
->>>>>>> 621419e4
                     break;
                 } else {
                     console.log("Passwords do not match, please try again.");
