--- conflicted
+++ resolved
@@ -59,7 +59,6 @@
 
     return res.stdout.toString().trim() === version;
 }
-<<<<<<< HEAD
 
 function updateWiki(oldVersion, newVersion) {
     const wikiDir = "./tmp/wiki";
@@ -94,6 +93,4 @@
             recursive: true,
         });
     }
-}
-=======
->>>>>>> be88351e
+}