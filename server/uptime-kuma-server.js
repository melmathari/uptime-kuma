const express = require("express");
const https = require("https");
const fs = require("fs");
const http = require("http");
const { Server } = require("socket.io");
const { R } = require("redbean-node");
const { log } = require("../src/util");
const Database = require("./database");
const util = require("util");
const { CacheableDnsHttpAgent } = require("./cacheable-dns-http-agent");
const { Settings } = require("./settings");
const dayjs = require("dayjs");
const childProcess = require("child_process");
const path = require("path");
// DO NOT IMPORT HERE IF THE MODULES USED `UptimeKumaServer.getInstance()`, put at the bottom of this file instead.

/**
 * `module.exports` (alias: `server`) should be inside this class, in order to avoid circular dependency issue.
 * @type {UptimeKumaServer}
 */
class UptimeKumaServer {
    /**
     * Current server instance
     * @type {UptimeKumaServer}
     */
    static instance = null;

    /**
     * Main monitor list
     * @type {{}}
     */
    monitorList = {};

    /**
     * Main maintenance list
     * @type {{}}
     */
    maintenanceList = {};

    entryPage = "dashboard";
    app = undefined;
    httpServer = undefined;
    io = undefined;

    /**
     * Cache Index HTML
     * @type {string}
     */
    indexHTML = "";

    /**
     * @type {{}}
     */
    static monitorTypeList = {

    };

    /**
     * Use for decode the auth object
     * @type {null}
     */
    jwtSecret = null;

<<<<<<< HEAD
    checkMonitorsInterval = null;

    /**
     * Get the current instance of the server if it exists, otherwise
     * create a new instance.
     * @param {object} args Arguments to pass to instance constructor
     * @returns {UptimeKumaServer} Server instance
     */
=======
>>>>>>> 73239d44
    static getInstance(args) {
        if (UptimeKumaServer.instance == null) {
            UptimeKumaServer.instance = new UptimeKumaServer(args);
        }
        return UptimeKumaServer.instance;
    }

    /**
     * @param {object} args Arguments to initialise server with
     */
    constructor(args) {
        // SSL
        const sslKey = args["ssl-key"] || process.env.UPTIME_KUMA_SSL_KEY || process.env.SSL_KEY || undefined;
        const sslCert = args["ssl-cert"] || process.env.UPTIME_KUMA_SSL_CERT || process.env.SSL_CERT || undefined;
        const sslKeyPassphrase = args["ssl-key-passphrase"] || process.env.UPTIME_KUMA_SSL_KEY_PASSPHRASE || process.env.SSL_KEY_PASSPHRASE || undefined;

<<<<<<< HEAD
        // Set axios default user-agent to Uptime-Kuma/version
        axios.defaults.headers.common["User-Agent"] = this.getUserAgent();

        // Set default axios timeout to 5 minutes instead of infinity
        axios.defaults.timeout = 300 * 1000;

=======
>>>>>>> 73239d44
        log.info("server", "Creating express and socket.io instance");
        this.app = express();
        if (sslKey && sslCert) {
            log.info("server", "Server Type: HTTPS");
            this.httpServer = https.createServer({
                key: fs.readFileSync(sslKey),
                cert: fs.readFileSync(sslCert),
                passphrase: sslKeyPassphrase,
            }, this.app);
        } else {
            log.info("server", "Server Type: HTTP");
            this.httpServer = http.createServer(this.app);
        }

        try {
            this.indexHTML = fs.readFileSync("./dist/index.html").toString();
        } catch (e) {
            // "dist/index.html" is not necessary for development
            if (process.env.NODE_ENV !== "development") {
                log.error("server", "Error: Cannot find 'dist/index.html', did you install correctly?");
                process.exit(1);
            }
        }

        // Set Monitor Types
        UptimeKumaServer.monitorTypeList["real-browser"] = new RealBrowserMonitorType();
        UptimeKumaServer.monitorTypeList["tailscale-ping"] = new TailscalePing();
        UptimeKumaServer.monitorTypeList["dns"] = new DnsMonitorType();

        this.io = new Server(this.httpServer);
    }

    /**
     * Initialise app after the database has been set up
     * @returns {Promise<void>}
     */
    async initAfterDatabaseReady() {
        // Static
        this.app.use("/screenshots", express.static(Database.screenshotDir));

        await CacheableDnsHttpAgent.update();

        process.env.TZ = await this.getTimezone();
        dayjs.tz.setDefault(process.env.TZ);
        log.debug("DEBUG", "Timezone: " + process.env.TZ);
        log.debug("DEBUG", "Current Time: " + dayjs.tz().format());

        await this.loadMaintenanceList();
    }

    /**
     * Send list of monitors to client
     * @param {Socket} socket Socket to send list on
     * @returns {object} List of monitors
     */
    async sendMonitorList(socket) {
        let list = await this.getMonitorJSONList(socket.userID);
        this.io.to(socket.userID).emit("monitorList", list);
        return list;
    }

    /**
     * Get a list of monitors for the given user.
     * @param {string} userID - The ID of the user to get monitors for.
     * @returns {Promise<object>} A promise that resolves to an object with monitor IDs as keys and monitor objects as values.
     *
     * Generated by Trelent
     */
    async getMonitorJSONList(userID) {
        let result = {};

        let monitorList = await R.find("monitor", " user_id = ? ORDER BY weight DESC, name", [
            userID,
        ]);

        for (let monitor of monitorList) {
            result[monitor.id] = await monitor.toJSON();
        }

        return result;
    }

    /**
     * Send maintenance list to client
     * @param {Socket} socket Socket.io instance to send to
     * @returns {object} Maintenance list
     */
    async sendMaintenanceList(socket) {
        return await this.sendMaintenanceListByUserID(socket.userID);
    }

    /**
     * Send list of maintenances to user
     * @param {number} userID User to send list to
     * @returns {object} Maintenance list
     */
    async sendMaintenanceListByUserID(userID) {
        let list = await this.getMaintenanceJSONList(userID);
        this.io.to(userID).emit("maintenanceList", list);
        return list;
    }

    /**
     * Get a list of maintenances for the given user.
     * @param {string} userID - The ID of the user to get maintenances for.
     * @returns {Promise<object>} A promise that resolves to an object with maintenance IDs as keys and maintenances objects as values.
     */
    async getMaintenanceJSONList(userID) {
        let result = {};
        for (let maintenanceID in this.maintenanceList) {
            result[maintenanceID] = await this.maintenanceList[maintenanceID].toJSON();
        }
        return result;
    }

    /**
     * Load maintenance list and run
     * @param {any} userID Unused
     * @returns {Promise<void>}
     */
    async loadMaintenanceList(userID) {
        let maintenanceList = await R.findAll("maintenance", " ORDER BY end_date DESC, title", [

        ]);

        for (let maintenance of maintenanceList) {
            this.maintenanceList[maintenance.id] = maintenance;
            maintenance.run(this);
        }
    }

    /**
     * Retrieve a specific maintenance
     * @param {number} maintenanceID ID of maintenance to retrieve
     * @returns {(object|null)} Maintenance if it exists
     */
    getMaintenance(maintenanceID) {
        if (this.maintenanceList[maintenanceID]) {
            return this.maintenanceList[maintenanceID];
        }
        return null;
    }

    /**
     * Write error to log file
     * @param {any} error The error to write
     * @param {boolean} outputToConsole Should the error also be output to console?
     * @returns {void}
     */
    static errorLog(error, outputToConsole = true) {
        const errorLogStream = fs.createWriteStream(path.join(Database.dataDir, "/error.log"), {
            flags: "a"
        });

        errorLogStream.on("error", () => {
            log.info("", "Cannot write to error.log");
        });

        if (errorLogStream) {
            const dateTime = R.isoDateTime();
            errorLogStream.write(`[${dateTime}] ` + util.format(error) + "\n");

            if (outputToConsole) {
                console.error(error);
            }
        }

        errorLogStream.end();
    }

    /**
     * Get the IP of the client connected to the socket
     * @param {Socket} socket Socket to query
     * @returns {string} IP of client
     */
    async getClientIP(socket) {
        let clientIP = socket.client.conn.remoteAddress;

        if (clientIP === undefined) {
            clientIP = "";
        }

        if (await Settings.get("trustProxy")) {
            const forwardedFor = socket.client.conn.request.headers["x-forwarded-for"];

            return (typeof forwardedFor === "string" ? forwardedFor.split(",")[0].trim() : null)
                || socket.client.conn.request.headers["x-real-ip"]
                || clientIP.replace(/^::ffff:/, "");
        } else {
            return clientIP.replace(/^::ffff:/, "");
        }
    }

    /**
     * Attempt to get the current server timezone
     * If this fails, fall back to environment variables and then make a
     * guess.
     * @returns {Promise<string>} Current timezone
     */
    async getTimezone() {
        // From process.env.TZ
        try {
            if (process.env.TZ) {
                this.checkTimezone(process.env.TZ);
                return process.env.TZ;
            }
        } catch (e) {
            log.warn("timezone", e.message + " in process.env.TZ");
        }

        let timezone = await Settings.get("serverTimezone");

        // From Settings
        try {
            log.debug("timezone", "Using timezone from settings: " + timezone);
            if (timezone) {
                this.checkTimezone(timezone);
                return timezone;
            }
        } catch (e) {
            log.warn("timezone", e.message + " in settings");
        }

        // Guess
        try {
            let guess = dayjs.tz.guess();
            log.debug("timezone", "Guessing timezone: " + guess);
            if (guess) {
                this.checkTimezone(guess);
                return guess;
            } else {
                return "UTC";
            }
        } catch (e) {
            // Guess failed, fall back to UTC
            log.debug("timezone", "Guessed an invalid timezone. Use UTC as fallback");
            return "UTC";
        }
    }

    /**
     * Get the current offset
     * @returns {string} Time offset
     */
    getTimezoneOffset() {
        return dayjs().format("Z");
    }

    /**
     * Throw an error if the timezone is invalid
     * @param {string} timezone Timezone to test
     * @returns {void}
     * @throws The timezone is invalid
     */
    checkTimezone(timezone) {
        try {
            dayjs.utc("2013-11-18 11:55").tz(timezone).format();
        } catch (e) {
            throw new Error("Invalid timezone:" + timezone);
        }
    }

    /**
     * Set the current server timezone and environment variables
     * @param {string} timezone Timezone to set
     * @returns {Promise<void>}
     */
    async setTimezone(timezone) {
        this.checkTimezone(timezone);
        await Settings.set("serverTimezone", timezone, "general");
        process.env.TZ = timezone;
        dayjs.tz.setDefault(timezone);
    }

    /**
     * TODO: Listen logic should be moved to here
     * @returns {Promise<void>}
     */
    async start() {
        let enable = await Settings.get("nscd");

        if (enable || enable === null) {
            this.startNSCDServices();
        }
    }

    /**
     * Stop the server
     * @returns {Promise<void>}
     */
    async stop() {
        let enable = await Settings.get("nscd");

        if (enable || enable === null) {
            this.stopNSCDServices();
        }
    }

    /**
     * Start all system services (e.g. nscd)
     * For now, only used in Docker
     * @returns {void}
     */
    startNSCDServices() {
        if (process.env.UPTIME_KUMA_IS_CONTAINER) {
            try {
                log.info("services", "Starting nscd");
                childProcess.execSync("sudo service nscd start", { stdio: "pipe" });
            } catch (e) {
                log.info("services", "Failed to start nscd");
            }
        }
    }

    /**
     * Stop all system services
     * @returns {void}
     */
    stopNSCDServices() {
        if (process.env.UPTIME_KUMA_IS_CONTAINER) {
            try {
                log.info("services", "Stopping nscd");
                childProcess.execSync("sudo service nscd stop");
            } catch (e) {
                log.info("services", "Failed to stop nscd");
            }
        }
    }
<<<<<<< HEAD

    /**
     * Start the specified monitor
     * @param {number} monitorID ID of monitor to start
     * @returns {Promise<void>}
     */
    async startMonitor(monitorID) {
        log.info("manage", `Resume Monitor: ${monitorID} by server`);

        await R.exec("UPDATE monitor SET active = 1 WHERE id = ?", [
            monitorID,
        ]);

        let monitor = await R.findOne("monitor", " id = ? ", [
            monitorID,
        ]);

        if (monitor.id in this.monitorList) {
            this.monitorList[monitor.id].stop();
        }

        this.monitorList[monitor.id] = monitor;
        monitor.start(this.io);
    }

    /**
     * Restart a given monitor
     * @param {number} monitorID ID of monitor to start
     * @returns {Promise<void>}
     */
    async restartMonitor(monitorID) {
        return await this.startMonitor(monitorID);
    }

    /**
     * Check if monitors are running properly
     */
    async checkMonitors() {
        log.debug("monitor_checker", "Checking monitors");

        for (let monitorID in this.monitorList) {
            let monitor = this.monitorList[monitorID];

            // Not for push monitor
            if (monitor.type === "push") {
                continue;
            }

            if (!monitor.active) {
                continue;
            }

            // Check the lastStartBeatTime, if it is too long, then restart
            if (monitor.lastScheduleBeatTime ) {
                let diff = dayjs().diff(monitor.lastStartBeatTime, "second");

                if (diff > monitor.interval * 1.5) {
                    log.error("monitor_checker", `Monitor Interval: ${monitor.interval} Monitor ` + monitorID + " lastStartBeatTime diff: " + diff);
                    log.error("monitor_checker", "Unexpected error: Monitor " + monitorID + " is struck for unknown reason");
                    log.error("monitor_checker", "Last start beat time: " + R.isoDateTime(monitor.lastStartBeatTime));
                    log.error("monitor_checker", "Last end beat time: " + R.isoDateTime(monitor.lastEndBeatTime));
                    log.error("monitor_checker", "Last ScheduleBeatTime: " + R.isoDateTime(monitor.lastScheduleBeatTime));

                    // Restart
                    log.error("monitor_checker", `Restarting monitor ${monitorID} automatically now`);
                    this.restartMonitor(monitorID);
                } else {
                    //log.debug("monitor_checker", "Monitor " + monitorID + " is running normally");
                }
            } else {
                //log.debug("monitor_checker", "Monitor " + monitorID + " is not started yet, skipp");
            }

        }

        log.debug("monitor_checker", "Checking monitors end");
    }

    /**
     * Default User-Agent when making HTTP requests
     * @returns {string} User-Agent
     */
    getUserAgent() {
        return "Uptime-Kuma/" + require("../package.json").version;
    }
=======
>>>>>>> 73239d44
}

module.exports = {
    UptimeKumaServer
};

// Must be at the end to avoid circular dependencies
const { RealBrowserMonitorType } = require("./monitor-types/real-browser-monitor-type");
const { TailscalePing } = require("./monitor-types/tailscale-ping");
const { DnsMonitorType } = require("./monitor-types/dns");<|MERGE_RESOLUTION|>--- conflicted
+++ resolved
@@ -61,17 +61,12 @@
      */
     jwtSecret = null;
 
-<<<<<<< HEAD
-    checkMonitorsInterval = null;
-
     /**
      * Get the current instance of the server if it exists, otherwise
      * create a new instance.
      * @param {object} args Arguments to pass to instance constructor
      * @returns {UptimeKumaServer} Server instance
      */
-=======
->>>>>>> 73239d44
     static getInstance(args) {
         if (UptimeKumaServer.instance == null) {
             UptimeKumaServer.instance = new UptimeKumaServer(args);
@@ -88,15 +83,12 @@
         const sslCert = args["ssl-cert"] || process.env.UPTIME_KUMA_SSL_CERT || process.env.SSL_CERT || undefined;
         const sslKeyPassphrase = args["ssl-key-passphrase"] || process.env.UPTIME_KUMA_SSL_KEY_PASSPHRASE || process.env.SSL_KEY_PASSPHRASE || undefined;
 
-<<<<<<< HEAD
         // Set axios default user-agent to Uptime-Kuma/version
         axios.defaults.headers.common["User-Agent"] = this.getUserAgent();
 
         // Set default axios timeout to 5 minutes instead of infinity
         axios.defaults.timeout = 300 * 1000;
 
-=======
->>>>>>> 73239d44
         log.info("server", "Creating express and socket.io instance");
         this.app = express();
         if (sslKey && sslCert) {
@@ -425,84 +417,6 @@
             }
         }
     }
-<<<<<<< HEAD
-
-    /**
-     * Start the specified monitor
-     * @param {number} monitorID ID of monitor to start
-     * @returns {Promise<void>}
-     */
-    async startMonitor(monitorID) {
-        log.info("manage", `Resume Monitor: ${monitorID} by server`);
-
-        await R.exec("UPDATE monitor SET active = 1 WHERE id = ?", [
-            monitorID,
-        ]);
-
-        let monitor = await R.findOne("monitor", " id = ? ", [
-            monitorID,
-        ]);
-
-        if (monitor.id in this.monitorList) {
-            this.monitorList[monitor.id].stop();
-        }
-
-        this.monitorList[monitor.id] = monitor;
-        monitor.start(this.io);
-    }
-
-    /**
-     * Restart a given monitor
-     * @param {number} monitorID ID of monitor to start
-     * @returns {Promise<void>}
-     */
-    async restartMonitor(monitorID) {
-        return await this.startMonitor(monitorID);
-    }
-
-    /**
-     * Check if monitors are running properly
-     */
-    async checkMonitors() {
-        log.debug("monitor_checker", "Checking monitors");
-
-        for (let monitorID in this.monitorList) {
-            let monitor = this.monitorList[monitorID];
-
-            // Not for push monitor
-            if (monitor.type === "push") {
-                continue;
-            }
-
-            if (!monitor.active) {
-                continue;
-            }
-
-            // Check the lastStartBeatTime, if it is too long, then restart
-            if (monitor.lastScheduleBeatTime ) {
-                let diff = dayjs().diff(monitor.lastStartBeatTime, "second");
-
-                if (diff > monitor.interval * 1.5) {
-                    log.error("monitor_checker", `Monitor Interval: ${monitor.interval} Monitor ` + monitorID + " lastStartBeatTime diff: " + diff);
-                    log.error("monitor_checker", "Unexpected error: Monitor " + monitorID + " is struck for unknown reason");
-                    log.error("monitor_checker", "Last start beat time: " + R.isoDateTime(monitor.lastStartBeatTime));
-                    log.error("monitor_checker", "Last end beat time: " + R.isoDateTime(monitor.lastEndBeatTime));
-                    log.error("monitor_checker", "Last ScheduleBeatTime: " + R.isoDateTime(monitor.lastScheduleBeatTime));
-
-                    // Restart
-                    log.error("monitor_checker", `Restarting monitor ${monitorID} automatically now`);
-                    this.restartMonitor(monitorID);
-                } else {
-                    //log.debug("monitor_checker", "Monitor " + monitorID + " is running normally");
-                }
-            } else {
-                //log.debug("monitor_checker", "Monitor " + monitorID + " is not started yet, skipp");
-            }
-
-        }
-
-        log.debug("monitor_checker", "Checking monitors end");
-    }
 
     /**
      * Default User-Agent when making HTTP requests
@@ -511,8 +425,6 @@
     getUserAgent() {
         return "Uptime-Kuma/" + require("../package.json").version;
     }
-=======
->>>>>>> 73239d44
 }
 
 module.exports = {
