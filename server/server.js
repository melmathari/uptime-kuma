/*
 * Uptime Kuma Server
 * node "server/server.js"
 * DO NOT require("./server") in other modules, it likely creates circular dependency!
 */
console.log("Welcome to Uptime Kuma");

// As the log function need to use dayjs, it should be very top
const dayjs = require("dayjs");
dayjs.extend(require("dayjs/plugin/utc"));
dayjs.extend(require("./modules/dayjs/plugin/timezone"));
dayjs.extend(require("dayjs/plugin/customParseFormat"));

// Load environment variables from `.env`
require("dotenv").config();

// Check Node.js Version
const nodeVersion = process.versions.node;

// Get the required Node.js version from package.json
const requiredNodeVersions = require("../package.json").engines.node;
const bannedNodeVersions = " < 14 || 20.0.* || 20.1.* || 20.2.* || 20.3.* ";
console.log(`Your Node.js version: ${nodeVersion}`);

const semver = require("semver");
const requiredNodeVersionsComma = requiredNodeVersions.split("||").map((version) => version.trim()).join(", ");

// Exit Uptime Kuma immediately if the Node.js version is banned
if (semver.satisfies(nodeVersion, bannedNodeVersions)) {
    console.error("\x1b[31m%s\x1b[0m", `Error: Your Node.js version: ${nodeVersion} is not supported, please upgrade your Node.js to ${requiredNodeVersionsComma}.`);
    process.exit(-1);
}

// Warning if the Node.js version is not in the support list, but it maybe still works
if (!semver.satisfies(nodeVersion, requiredNodeVersions)) {
    console.warn("\x1b[31m%s\x1b[0m", `Warning: Your Node.js version: ${nodeVersion} is not officially supported, please upgrade your Node.js to ${requiredNodeVersionsComma}.`);
}

const args = require("args-parser")(process.argv);
const { sleep, log, getRandomInt, genSecret, isDev } = require("../src/util");

log.debug("server", "Arguments");
log.debug("server", args);

if (! process.env.NODE_ENV) {
    process.env.NODE_ENV = "production";
}

<<<<<<< HEAD
log.info("server", "Env: " + process.env.NODE_ENV);
log.debug("server", "Inside Container: " + (process.env.UPTIME_KUMA_IS_CONTAINER === "1"));
=======
if (!process.env.UPTIME_KUMA_WS_ORIGIN_CHECK) {
    process.env.UPTIME_KUMA_WS_ORIGIN_CHECK = "cors-like";
}

log.info("server", "Node Env: " + process.env.NODE_ENV);
log.info("server", "Inside Container: " + (process.env.UPTIME_KUMA_IS_CONTAINER === "1"));
log.info("server", "WebSocket Origin Check: " + process.env.UPTIME_KUMA_WS_ORIGIN_CHECK);
>>>>>>> 621419e4

const checkVersion = require("./check-version");
log.info("server", "Uptime Kuma Version: " + checkVersion.version);

log.info("server", "Loading modules");

log.debug("server", "Importing express");
const express = require("express");
const expressStaticGzip = require("express-static-gzip");
log.debug("server", "Importing redbean-node");
const { R } = require("redbean-node");
log.debug("server", "Importing jsonwebtoken");
const jwt = require("jsonwebtoken");
log.debug("server", "Importing http-graceful-shutdown");
const gracefulShutdown = require("http-graceful-shutdown");
log.debug("server", "Importing prometheus-api-metrics");
const prometheusAPIMetrics = require("prometheus-api-metrics");
const { passwordStrength } = require("check-password-strength");

log.debug("server", "Importing 2FA Modules");
const notp = require("notp");
const base32 = require("thirty-two");

const { UptimeKumaServer } = require("./uptime-kuma-server");
<<<<<<< HEAD

const server = UptimeKumaServer.getInstance(args);
=======
const server = UptimeKumaServer.getInstance();
>>>>>>> 621419e4
const io = module.exports.io = server.io;
const app = server.app;

log.debug("server", "Importing Monitor");
const Monitor = require("./model/monitor");
const User = require("./model/user");

log.debug("server", "Importing Settings");
<<<<<<< HEAD
const { getSettings, setSettings, setting, initJWTSecret, checkLogin, FBSD, doubleCheckPassword, startE2eTests, shake256, SHAKE256_LENGTH, allowDevAllOrigin,
=======
const { getSettings, setSettings, setting, initJWTSecret, checkLogin, startUnitTest, doubleCheckPassword, startE2eTests, shake256, SHAKE256_LENGTH
>>>>>>> 621419e4
} = require("./util-server");

log.debug("server", "Importing Notification");
const { Notification } = require("./notification");
Notification.init();

log.debug("server", "Importing Database");
const Database = require("./database");

log.debug("server", "Importing Background Jobs");
const { initBackgroundJobs, stopBackgroundJobs } = require("./jobs");
const { loginRateLimiter, twoFaRateLimiter } = require("./rate-limiter");

const { apiAuth } = require("./auth");
const { login } = require("./auth");
const passwordHash = require("./password-hash");

<<<<<<< HEAD
// If host is omitted, the server will accept connections on the unspecified IPv6 address (::) when IPv6 is available and the unspecified IPv4 address (0.0.0.0) otherwise.
// Dual-stack support for (::)
// Also read HOST if not FreeBSD, as HOST is a system environment variable in FreeBSD
let hostEnv = FBSD ? null : process.env.HOST;
let hostname = args.host || process.env.UPTIME_KUMA_HOST || hostEnv;
=======
const checkVersion = require("./check-version");
log.info("server", "Version: " + checkVersion.version);

const hostname = config.hostname;
>>>>>>> 621419e4

if (hostname) {
    log.info("server", "Custom hostname: " + hostname);
}

const port = config.port;

const disableFrameSameOrigin = !!process.env.UPTIME_KUMA_DISABLE_FRAME_SAMEORIGIN || args["disable-frame-sameorigin"] || false;
const cloudflaredToken = args["cloudflared-token"] || process.env.UPTIME_KUMA_CLOUDFLARED_TOKEN || undefined;

// 2FA / notp verification defaults
const twoFAVerifyOptions = {
    "window": 1,
    "time": 30
};

/**
 * Run unit test after the server is ready
 * @type {boolean}
 */
const testMode = !!args["test"] || false;
const e2eTestMode = !!args["e2e"] || false;

// Must be after io instantiation
const { sendNotificationList, sendHeartbeatList, sendInfo, sendProxyList, sendDockerHostList, sendAPIKeyList, sendRemoteBrowserList } = require("./client");
const { statusPageSocketHandler } = require("./socket-handlers/status-page-socket-handler");
const databaseSocketHandler = require("./socket-handlers/database-socket-handler");
const { remoteBrowserSocketHandler } = require("./socket-handlers/remote-browser-socket-handler");
const TwoFA = require("./2fa");
const StatusPage = require("./model/status_page");
const { cloudflaredSocketHandler, autoStart: cloudflaredAutoStart, stop: cloudflaredStop } = require("./socket-handlers/cloudflared-socket-handler");
const { proxySocketHandler } = require("./socket-handlers/proxy-socket-handler");
const { dockerSocketHandler } = require("./socket-handlers/docker-socket-handler");
const { maintenanceSocketHandler } = require("./socket-handlers/maintenance-socket-handler");
const { apiKeySocketHandler } = require("./socket-handlers/api-key-socket-handler");
const { generalSocketHandler } = require("./socket-handlers/general-socket-handler");
const { Settings } = require("./settings");
const apicache = require("./modules/apicache");
const { resetChrome } = require("./monitor-types/real-browser-monitor-type");
const { EmbeddedMariaDB } = require("./embedded-mariadb");
const { SetupDatabase } = require("./setup-database");

app.use(express.json());

// Global Middleware
app.use(function (req, res, next) {
    if (!disableFrameSameOrigin) {
        res.setHeader("X-Frame-Options", "SAMEORIGIN");
    }
    res.removeHeader("X-Powered-By");
    next();
});

/**
 * Show Setup Page
 * @type {boolean}
 */
let needSetup = false;

(async () => {
    // Create a data directory
    Database.initDataDir(args);

    // Check if is chosen a database type
    let setupDatabase = new SetupDatabase(args, server);
    if (setupDatabase.isNeedSetup()) {
        // Hold here and start a special setup page until user choose a database type
        await setupDatabase.start(hostname, port);
    }

    // Connect to database
    try {
        await initDatabase(testMode);
    } catch (e) {
        log.error("server", "Failed to prepare your database: " + e.message);
        process.exit(1);
    }

    // Database should be ready now
    await server.initAfterDatabaseReady();
    server.entryPage = await Settings.get("entryPage");
    await StatusPage.loadDomainMappingList();

    log.debug("server", "Adding route");

    // ***************************
    // Normal Router here
    // ***************************

    // Entry Page
    app.get("/", async (request, response) => {
        let hostname = request.hostname;
        if (await setting("trustProxy")) {
            const proxy = request.headers["x-forwarded-host"];
            if (proxy) {
                hostname = proxy;
            }
        }

        log.debug("entry", `Request Domain: ${hostname}`);

        const uptimeKumaEntryPage = server.entryPage;
        if (hostname in StatusPage.domainMappingList) {
            log.debug("entry", "This is a status page domain");

            let slug = StatusPage.domainMappingList[hostname];
            await StatusPage.handleStatusPageResponse(response, server.indexHTML, slug);

        } else if (uptimeKumaEntryPage && uptimeKumaEntryPage.startsWith("statusPage-")) {
            response.redirect("/status/" + uptimeKumaEntryPage.replace("statusPage-", ""));

        } else {
            response.redirect("/dashboard");
        }
    });

    app.get("/setup-database-info", (request, response) => {
        allowDevAllOrigin(response);
        response.json({
            runningSetup: false,
            needSetup: false,
        });
    });

    if (isDev) {
        app.use(express.urlencoded({ extended: true }));
        app.post("/test-webhook", async (request, response) => {
            log.debug("test", request.headers);
            log.debug("test", request.body);
            response.send("OK");
        });

        app.post("/test-x-www-form-urlencoded", async (request, response) => {
            log.debug("test", request.headers);
            log.debug("test", request.body);
            response.send("OK");
        });
    }

    // Robots.txt
    app.get("/robots.txt", async (_request, response) => {
        let txt = "User-agent: *\nDisallow:";
        if (!await setting("searchEngineIndex")) {
            txt += " /";
        }
        response.setHeader("Content-Type", "text/plain");
        response.send(txt);
    });

    // Basic Auth Router here

    // Prometheus API metrics  /metrics
    // With Basic Auth using the first user's username/password
    app.get("/metrics", apiAuth, prometheusAPIMetrics());

    app.use("/", expressStaticGzip("dist", {
        enableBrotli: true,
    }));

    // ./data/upload
    app.use("/upload", express.static(Database.uploadDir));

    app.get("/.well-known/change-password", async (_, response) => {
        response.redirect("https://github.com/louislam/uptime-kuma/wiki/Reset-Password-via-CLI");
    });

    // API Router
    const apiRouter = require("./routers/api-router");
    app.use(apiRouter);

    // Status Page Router
    const statusPageRouter = require("./routers/status-page-router");
    app.use(statusPageRouter);

    // Universal Route Handler, must be at the end of all express routes.
    app.get("*", async (_request, response) => {
        if (_request.originalUrl.startsWith("/upload/")) {
            response.status(404).send("File not found.");
        } else {
            response.send(server.indexHTML);
        }
    });

    log.debug("server", "Adding socket handler");
    io.on("connection", async (socket) => {

        sendInfo(socket, true);

        if (needSetup) {
            log.info("server", "Redirect to setup page");
            socket.emit("setup");
        }

        // ***************************
        // Public Socket API
        // ***************************

        socket.on("loginByToken", async (token, callback) => {
            const clientIP = await server.getClientIP(socket);

            log.info("auth", `Login by token. IP=${clientIP}`);

            try {
                let decoded = jwt.verify(token, server.jwtSecret);

                log.info("auth", "Username from JWT: " + decoded.username);

                let user = await R.findOne("user", " username = ? AND active = 1 ", [
                    decoded.username,
                ]);

                if (user) {
                    // Check if the password changed
                    if (decoded.h !== shake256(user.password, SHAKE256_LENGTH)) {
                        throw new Error("The token is invalid due to password change or old token");
                    }

                    log.debug("auth", "afterLogin");
                    afterLogin(socket, user);
                    log.debug("auth", "afterLogin ok");

                    log.info("auth", `Successfully logged in user ${decoded.username}. IP=${clientIP}`);

                    callback({
                        ok: true,
                    });
                } else {

                    log.info("auth", `Inactive or deleted user ${decoded.username}. IP=${clientIP}`);

                    callback({
                        ok: false,
                        msg: "authUserInactiveOrDeleted",
                        msgi18n: true,
                    });
                }
            } catch (error) {
                log.error("auth", `Invalid token. IP=${clientIP}`);
                if (error.message) {
                    log.error("auth", error.message, `IP=${clientIP}`);
                }
                callback({
                    ok: false,
                    msg: "authInvalidToken",
                    msgi18n: true,
                });
            }

        });

        socket.on("login", async (data, callback) => {
            const clientIP = await server.getClientIP(socket);

            log.info("auth", `Login by username + password. IP=${clientIP}`);

            // Checking
            if (typeof callback !== "function") {
                return;
            }

            if (!data) {
                return;
            }

            // Login Rate Limit
            if (!await loginRateLimiter.pass(callback)) {
                log.info("auth", `Too many failed requests for user ${data.username}. IP=${clientIP}`);
                return;
            }

            let user = await login(data.username, data.password);

            if (user) {
                if (user.twofa_status === 0) {
                    afterLogin(socket, user);

                    log.info("auth", `Successfully logged in user ${data.username}. IP=${clientIP}`);

                    callback({
                        ok: true,
                        token: User.createJWT(user, server.jwtSecret),
                    });
                }

                if (user.twofa_status === 1 && !data.token) {

                    log.info("auth", `2FA token required for user ${data.username}. IP=${clientIP}`);

                    callback({
                        tokenRequired: true,
                    });
                }

                if (data.token) {
                    let verify = notp.totp.verify(data.token, user.twofa_secret, twoFAVerifyOptions);

                    if (user.twofa_last_token !== data.token && verify) {
                        afterLogin(socket, user);

                        await R.exec("UPDATE `user` SET twofa_last_token = ? WHERE id = ? ", [
                            data.token,
                            socket.userID,
                        ]);

                        log.info("auth", `Successfully logged in user ${data.username}. IP=${clientIP}`);

                        callback({
                            ok: true,
                            token: User.createJWT(user, server.jwtSecret),
                        });
                    } else {

                        log.warn("auth", `Invalid token provided for user ${data.username}. IP=${clientIP}`);

                        callback({
                            ok: false,
                            msg: "authInvalidToken",
                            msgi18n: true,
                        });
                    }
                }
            } else {

                log.warn("auth", `Incorrect username or password for user ${data.username}. IP=${clientIP}`);

                callback({
                    ok: false,
                    msg: "authIncorrectCreds",
                    msgi18n: true,
                });
            }

        });

        socket.on("logout", async (callback) => {
            // Rate Limit
            if (!await loginRateLimiter.pass(callback)) {
                return;
            }

            socket.leave(socket.userID);
            socket.userID = null;

            if (typeof callback === "function") {
                callback();
            }
        });

        socket.on("prepare2FA", async (currentPassword, callback) => {
            try {
                if (!await twoFaRateLimiter.pass(callback)) {
                    return;
                }

                checkLogin(socket);
                await doubleCheckPassword(socket, currentPassword);

                let user = await R.findOne("user", " id = ? AND active = 1 ", [
                    socket.userID,
                ]);

                if (user.twofa_status === 0) {
                    let newSecret = genSecret();
                    let encodedSecret = base32.encode(newSecret);

                    // Google authenticator doesn't like equal signs
                    // The fix is found at https://github.com/guyht/notp
                    // Related issue: https://github.com/louislam/uptime-kuma/issues/486
                    encodedSecret = encodedSecret.toString().replace(/=/g, "");

                    let uri = `otpauth://totp/Uptime%20Kuma:${user.username}?secret=${encodedSecret}`;

                    await R.exec("UPDATE `user` SET twofa_secret = ? WHERE id = ? ", [
                        newSecret,
                        socket.userID,
                    ]);

                    callback({
                        ok: true,
                        uri: uri,
                    });
                } else {
                    callback({
                        ok: false,
                        msg: "2faAlreadyEnabled",
                        msgi18n: true,
                    });
                }
            } catch (error) {
                callback({
                    ok: false,
                    msg: error.message,
                });
            }
        });

        socket.on("save2FA", async (currentPassword, callback) => {
            const clientIP = await server.getClientIP(socket);

            try {
                if (!await twoFaRateLimiter.pass(callback)) {
                    return;
                }

                checkLogin(socket);
                await doubleCheckPassword(socket, currentPassword);

                await R.exec("UPDATE `user` SET twofa_status = 1 WHERE id = ? ", [
                    socket.userID,
                ]);

                log.info("auth", `Saved 2FA token. IP=${clientIP}`);

                callback({
                    ok: true,
                    msg: "2faEnabled",
                    msgi18n: true,
                });
            } catch (error) {

                log.error("auth", `Error changing 2FA token. IP=${clientIP}`);

                callback({
                    ok: false,
                    msg: error.message,
                });
            }
        });

        socket.on("disable2FA", async (currentPassword, callback) => {
            const clientIP = await server.getClientIP(socket);

            try {
                if (!await twoFaRateLimiter.pass(callback)) {
                    return;
                }

                checkLogin(socket);
                await doubleCheckPassword(socket, currentPassword);
                await TwoFA.disable2FA(socket.userID);

                log.info("auth", `Disabled 2FA token. IP=${clientIP}`);

                callback({
                    ok: true,
                    msg: "2faDisabled",
                    msgi18n: true,
                });
            } catch (error) {

                log.error("auth", `Error disabling 2FA token. IP=${clientIP}`);

                callback({
                    ok: false,
                    msg: error.message,
                });
            }
        });

        socket.on("verifyToken", async (token, currentPassword, callback) => {
            try {
                checkLogin(socket);
                await doubleCheckPassword(socket, currentPassword);

                let user = await R.findOne("user", " id = ? AND active = 1 ", [
                    socket.userID,
                ]);

                let verify = notp.totp.verify(token, user.twofa_secret, twoFAVerifyOptions);

                if (user.twofa_last_token !== token && verify) {
                    callback({
                        ok: true,
                        valid: true,
                    });
                } else {
                    callback({
                        ok: false,
                        msg: "authInvalidToken",
                        msgi18n: true,
                        valid: false,
                    });
                }

            } catch (error) {
                callback({
                    ok: false,
                    msg: error.message,
                });
            }
        });

        socket.on("twoFAStatus", async (callback) => {
            try {
                checkLogin(socket);

                let user = await R.findOne("user", " id = ? AND active = 1 ", [
                    socket.userID,
                ]);

                if (user.twofa_status === 1) {
                    callback({
                        ok: true,
                        status: true,
                    });
                } else {
                    callback({
                        ok: true,
                        status: false,
                    });
                }
            } catch (error) {
                callback({
                    ok: false,
                    msg: error.message,
                });
            }
        });

        socket.on("needSetup", async (callback) => {
            callback(needSetup);
        });

        socket.on("setup", async (username, password, callback) => {
            try {
                if (passwordStrength(password).value === "Too weak") {
                    throw new Error("Password is too weak. It should contain alphabetic and numeric characters. It must be at least 6 characters in length.");
                }

                if ((await R.knex("user").count("id as count").first()).count !== 0) {
                    throw new Error("Uptime Kuma has been initialized. If you want to run setup again, please delete the database.");
                }

                let user = R.dispense("user");
                user.username = username;
                user.password = passwordHash.generate(password);
                await R.store(user);

                needSetup = false;

                callback({
                    ok: true,
                    msg: "successAdded",
                    msgi18n: true,
                });

            } catch (e) {
                callback({
                    ok: false,
                    msg: e.message,
                });
            }
        });

        // ***************************
        // Auth Only API
        // ***************************

        // Add a new monitor
        socket.on("add", async (monitor, callback) => {
            try {
                checkLogin(socket);
                let bean = R.dispense("monitor");

                let notificationIDList = monitor.notificationIDList;
                delete monitor.notificationIDList;

                // Ensure status code ranges are strings
                if (!monitor.accepted_statuscodes.every((code) => typeof code === "string")) {
                    throw new Error("Accepted status codes are not all strings");
                }
                monitor.accepted_statuscodes_json = JSON.stringify(monitor.accepted_statuscodes);
                delete monitor.accepted_statuscodes;

                monitor.kafkaProducerBrokers = JSON.stringify(monitor.kafkaProducerBrokers);
                monitor.kafkaProducerSaslOptions = JSON.stringify(monitor.kafkaProducerSaslOptions);

                bean.import(monitor);
                bean.user_id = socket.userID;

                bean.validate();

                await R.store(bean);

                await updateMonitorNotification(bean.id, notificationIDList);

                await server.sendMonitorList(socket);

                if (monitor.active !== false) {
                    await startMonitor(socket.userID, bean.id);
                }

                log.info("monitor", `Added Monitor: ${monitor.id} User ID: ${socket.userID}`);

                callback({
                    ok: true,
                    msg: "successAdded",
                    msgi18n: true,
                    monitorID: bean.id,
                });

            } catch (e) {

                log.error("monitor", `Error adding Monitor: ${monitor.id} User ID: ${socket.userID}`);

                callback({
                    ok: false,
                    msg: e.message,
                });
            }
        });

        // Edit a monitor
        socket.on("editMonitor", async (monitor, callback) => {
            try {
                let removeGroupChildren = false;
                checkLogin(socket);

                let bean = await R.findOne("monitor", " id = ? ", [ monitor.id ]);

                if (bean.user_id !== socket.userID) {
                    throw new Error("Permission denied.");
                }

                // Check if Parent is Descendant (would cause endless loop)
                if (monitor.parent !== null) {
                    const childIDs = await Monitor.getAllChildrenIDs(monitor.id);
                    if (childIDs.includes(monitor.parent)) {
                        throw new Error("Invalid Monitor Group");
                    }
                }

                // Remove children if monitor type has changed (from group to non-group)
                if (bean.type === "group" && monitor.type !== bean.type) {
                    removeGroupChildren = true;
                }

                // Ensure status code ranges are strings
                if (!monitor.accepted_statuscodes.every((code) => typeof code === "string")) {
                    throw new Error("Accepted status codes are not all strings");
                }

                bean.name = monitor.name;
                bean.description = monitor.description;
                bean.parent = monitor.parent;
                bean.type = monitor.type;
                bean.url = monitor.url;
                bean.method = monitor.method;
                bean.body = monitor.body;
                bean.headers = monitor.headers;
                bean.basic_auth_user = monitor.basic_auth_user;
                bean.basic_auth_pass = monitor.basic_auth_pass;
                bean.timeout = monitor.timeout;
                bean.oauth_client_id = monitor.oauth_client_id;
                bean.oauth_client_secret = monitor.oauth_client_secret;
                bean.oauth_auth_method = monitor.oauth_auth_method;
                bean.oauth_token_url = monitor.oauth_token_url;
                bean.oauth_scopes = monitor.oauth_scopes;
                bean.tlsCa = monitor.tlsCa;
                bean.tlsCert = monitor.tlsCert;
                bean.tlsKey = monitor.tlsKey;
                bean.interval = monitor.interval;
                bean.retryInterval = monitor.retryInterval;
                bean.resendInterval = monitor.resendInterval;
                bean.hostname = monitor.hostname;
                bean.game = monitor.game;
                bean.maxretries = monitor.maxretries;
                bean.port = parseInt(monitor.port);

                if (isNaN(bean.port)) {
                    bean.port = null;
                }

                bean.keyword = monitor.keyword;
                bean.invertKeyword = monitor.invertKeyword;
                bean.ignoreTls = monitor.ignoreTls;
                bean.expiryNotification = monitor.expiryNotification;
                bean.upsideDown = monitor.upsideDown;
                bean.packetSize = monitor.packetSize;
                bean.maxredirects = monitor.maxredirects;
                bean.accepted_statuscodes_json = JSON.stringify(monitor.accepted_statuscodes);
                bean.dns_resolve_type = monitor.dns_resolve_type;
                bean.dns_resolve_server = monitor.dns_resolve_server;
                bean.pushToken = monitor.pushToken;
                bean.docker_container = monitor.docker_container;
                bean.docker_host = monitor.docker_host;
                bean.proxyId = Number.isInteger(monitor.proxyId) ? monitor.proxyId : null;
                bean.mqttUsername = monitor.mqttUsername;
                bean.mqttPassword = monitor.mqttPassword;
                bean.mqttTopic = monitor.mqttTopic;
                bean.mqttSuccessMessage = monitor.mqttSuccessMessage;
                bean.mqttCheckType = monitor.mqttCheckType;
                bean.databaseConnectionString = monitor.databaseConnectionString;
                bean.databaseQuery = monitor.databaseQuery;
                bean.authMethod = monitor.authMethod;
                bean.authWorkstation = monitor.authWorkstation;
                bean.authDomain = monitor.authDomain;
                bean.grpcUrl = monitor.grpcUrl;
                bean.grpcProtobuf = monitor.grpcProtobuf;
                bean.grpcServiceName = monitor.grpcServiceName;
                bean.grpcMethod = monitor.grpcMethod;
                bean.grpcBody = monitor.grpcBody;
                bean.grpcMetadata = monitor.grpcMetadata;
                bean.grpcEnableTls = monitor.grpcEnableTls;
                bean.radiusUsername = monitor.radiusUsername;
                bean.radiusPassword = monitor.radiusPassword;
                bean.radiusCalledStationId = monitor.radiusCalledStationId;
                bean.radiusCallingStationId = monitor.radiusCallingStationId;
                bean.radiusSecret = monitor.radiusSecret;
                bean.httpBodyEncoding = monitor.httpBodyEncoding;
                bean.expectedValue = monitor.expectedValue;
                bean.jsonPath = monitor.jsonPath;
                bean.kafkaProducerTopic = monitor.kafkaProducerTopic;
                bean.kafkaProducerBrokers = JSON.stringify(monitor.kafkaProducerBrokers);
                bean.kafkaProducerAllowAutoTopicCreation = monitor.kafkaProducerAllowAutoTopicCreation;
                bean.kafkaProducerSaslOptions = JSON.stringify(monitor.kafkaProducerSaslOptions);
                bean.kafkaProducerMessage = monitor.kafkaProducerMessage;
                bean.kafkaProducerSsl = monitor.kafkaProducerSsl;
                bean.kafkaProducerAllowAutoTopicCreation =
                    monitor.kafkaProducerAllowAutoTopicCreation;
                bean.gamedigGivenPortOnly = monitor.gamedigGivenPortOnly;
                bean.remote_browser = monitor.remote_browser;

                bean.validate();

                await R.store(bean);

                if (removeGroupChildren) {
                    await Monitor.unlinkAllChildren(monitor.id);
                }

                await updateMonitorNotification(bean.id, monitor.notificationIDList);

                if (await bean.isActive()) {
                    await restartMonitor(socket.userID, bean.id);
                }

                await server.sendMonitorList(socket);

                callback({
                    ok: true,
                    msg: "Saved.",
                    msgi18n: true,
                    monitorID: bean.id,
                });

            } catch (e) {
                log.error("monitor", e);
                callback({
                    ok: false,
                    msg: e.message,
                });
            }
        });

        socket.on("getMonitorList", async (callback) => {
            try {
                checkLogin(socket);
                await server.sendMonitorList(socket);
                callback({
                    ok: true,
                });
            } catch (e) {
                log.error("monitor", e);
                callback({
                    ok: false,
                    msg: e.message,
                });
            }
        });

        socket.on("getMonitor", async (monitorID, callback) => {
            try {
                checkLogin(socket);

                log.info("monitor", `Get Monitor: ${monitorID} User ID: ${socket.userID}`);

                let bean = await R.findOne("monitor", " id = ? AND user_id = ? ", [
                    monitorID,
                    socket.userID,
                ]);

                callback({
                    ok: true,
                    monitor: await bean.toJSON(),
                });

            } catch (e) {
                callback({
                    ok: false,
                    msg: e.message,
                });
            }
        });

        socket.on("getMonitorBeats", async (monitorID, period, callback) => {
            try {
                checkLogin(socket);

                log.info("monitor", `Get Monitor Beats: ${monitorID} User ID: ${socket.userID}`);

                if (period == null) {
                    throw new Error("Invalid period.");
                }

                const sqlHourOffset = Database.sqlHourOffset();

                let list = await R.getAll(`
                    SELECT *
                    FROM heartbeat
                    WHERE monitor_id = ?
                      AND time > ${sqlHourOffset}
                    ORDER BY time ASC
                `, [
                    monitorID,
                    -period,
                ]);

                callback({
                    ok: true,
                    data: list,
                });
            } catch (e) {
                callback({
                    ok: false,
                    msg: e.message,
                });
            }
        });

        // Start or Resume the monitor
        socket.on("resumeMonitor", async (monitorID, callback) => {
            try {
                checkLogin(socket);
                await startMonitor(socket.userID, monitorID);
                await server.sendMonitorList(socket);

                callback({
                    ok: true,
                    msg: "successResumed",
                    msgi18n: true,
                });

            } catch (e) {
                callback({
                    ok: false,
                    msg: e.message,
                });
            }
        });

        socket.on("pauseMonitor", async (monitorID, callback) => {
            try {
                checkLogin(socket);
                await pauseMonitor(socket.userID, monitorID);
                await server.sendMonitorList(socket);

                callback({
                    ok: true,
                    msg: "successPaused",
                    msgi18n: true,
                });

            } catch (e) {
                callback({
                    ok: false,
                    msg: e.message,
                });
            }
        });

        socket.on("deleteMonitor", async (monitorID, callback) => {
            try {
                checkLogin(socket);

                log.info("manage", `Delete Monitor: ${monitorID} User ID: ${socket.userID}`);

                if (monitorID in server.monitorList) {
                    server.monitorList[monitorID].stop();
                    delete server.monitorList[monitorID];
                }

                const startTime = Date.now();

                await R.exec("DELETE FROM monitor WHERE id = ? AND user_id = ? ", [
                    monitorID,
                    socket.userID,
                ]);

                // Fix #2880
                apicache.clear();

                const endTime = Date.now();

                log.info("DB", `Delete Monitor completed in : ${endTime - startTime} ms`);

                callback({
                    ok: true,
                    msg: "successDeleted",
                    msgi18n: true,
                });

                await server.sendMonitorList(socket);

            } catch (e) {
                callback({
                    ok: false,
                    msg: e.message,
                });
            }
        });

        socket.on("getTags", async (callback) => {
            try {
                checkLogin(socket);

                const list = await R.findAll("tag");

                callback({
                    ok: true,
                    tags: list.map(bean => bean.toJSON()),
                });

            } catch (e) {
                callback({
                    ok: false,
                    msg: e.message,
                });
            }
        });

        socket.on("addTag", async (tag, callback) => {
            try {
                checkLogin(socket);

                let bean = R.dispense("tag");
                bean.name = tag.name;
                bean.color = tag.color;
                await R.store(bean);

                callback({
                    ok: true,
                    tag: await bean.toJSON(),
                });

            } catch (e) {
                callback({
                    ok: false,
                    msg: e.message,
                });
            }
        });

        socket.on("editTag", async (tag, callback) => {
            try {
                checkLogin(socket);

                let bean = await R.findOne("tag", " id = ? ", [ tag.id ]);
                if (bean == null) {
                    callback({
                        ok: false,
                        msg: "tagNotFound",
                        msgi18n: true,
                    });
                    return;
                }
                bean.name = tag.name;
                bean.color = tag.color;
                await R.store(bean);

                callback({
                    ok: true,
                    msg: "Saved.",
                    msgi18n: true,
                    tag: await bean.toJSON(),
                });

            } catch (e) {
                callback({
                    ok: false,
                    msg: e.message,
                });
            }
        });

        socket.on("deleteTag", async (tagID, callback) => {
            try {
                checkLogin(socket);

                await R.exec("DELETE FROM tag WHERE id = ? ", [ tagID ]);

                callback({
                    ok: true,
                    msg: "successDeleted",
                    msgi18n: true,
                });

            } catch (e) {
                callback({
                    ok: false,
                    msg: e.message,
                });
            }
        });

        socket.on("addMonitorTag", async (tagID, monitorID, value, callback) => {
            try {
                checkLogin(socket);

                await R.exec("INSERT INTO monitor_tag (tag_id, monitor_id, value) VALUES (?, ?, ?)", [
                    tagID,
                    monitorID,
                    value,
                ]);

                callback({
                    ok: true,
                    msg: "successAdded",
                    msgi18n: true,
                });

            } catch (e) {
                callback({
                    ok: false,
                    msg: e.message,
                });
            }
        });

        socket.on("editMonitorTag", async (tagID, monitorID, value, callback) => {
            try {
                checkLogin(socket);

                await R.exec("UPDATE monitor_tag SET value = ? WHERE tag_id = ? AND monitor_id = ?", [
                    value,
                    tagID,
                    monitorID,
                ]);

                callback({
                    ok: true,
                    msg: "successEdited",
                    msgi18n: true,
                });

            } catch (e) {
                callback({
                    ok: false,
                    msg: e.message,
                });
            }
        });

        socket.on("deleteMonitorTag", async (tagID, monitorID, value, callback) => {
            try {
                checkLogin(socket);

                await R.exec("DELETE FROM monitor_tag WHERE tag_id = ? AND monitor_id = ? AND value = ?", [
                    tagID,
                    monitorID,
                    value,
                ]);

                callback({
                    ok: true,
                    msg: "successDeleted",
                    msgi18n: true,
                });

            } catch (e) {
                callback({
                    ok: false,
                    msg: e.message,
                });
            }
        });

        socket.on("monitorImportantHeartbeatListCount", async (monitorID, callback) => {
            try {
                checkLogin(socket);

                let count;
                if (monitorID == null) {
                    count = await R.count("heartbeat", "important = 1");
                } else {
                    count = await R.count("heartbeat", "monitor_id = ? AND important = 1", [
                        monitorID,
                    ]);
                }

                callback({
                    ok: true,
                    count: count,
                });
            } catch (e) {
                callback({
                    ok: false,
                    msg: e.message,
                });
            }
        });

        socket.on("monitorImportantHeartbeatListPaged", async (monitorID, offset, count, callback) => {
            try {
                checkLogin(socket);

                let list;
                if (monitorID == null) {
                    list = await R.find("heartbeat", `
                        important = 1
                        ORDER BY time DESC
                        LIMIT ?
                        OFFSET ?
                    `, [
                        count,
                        offset,
                    ]);
                } else {
                    list = await R.find("heartbeat", `
                        monitor_id = ?
                        AND important = 1
                        ORDER BY time DESC
                        LIMIT ?
                        OFFSET ?
                    `, [
                        monitorID,
                        count,
                        offset,
                    ]);
                }

                callback({
                    ok: true,
                    data: list,
                });
            } catch (e) {
                callback({
                    ok: false,
                    msg: e.message,
                });
            }
        });

        socket.on("changePassword", async (password, callback) => {
            try {
                checkLogin(socket);

                if (!password.newPassword) {
                    throw new Error("Invalid new password");
                }

                if (passwordStrength(password.newPassword).value === "Too weak") {
                    throw new Error("Password is too weak. It should contain alphabetic and numeric characters. It must be at least 6 characters in length.");
                }

                let user = await doubleCheckPassword(socket, password.currentPassword);
                await user.resetPassword(password.newPassword);

                server.disconnectAllSocketClient(user.id, socket.id);

                callback({
                    ok: true,
                    msg: "successAuthChangePassword",
                    msgi18n: true,
                });

            } catch (e) {
                callback({
                    ok: false,
                    msg: e.message,
                });
            }
        });

        socket.on("getSettings", async (callback) => {
            try {
                checkLogin(socket);
                const data = await getSettings("general");

                if (!data.serverTimezone) {
                    data.serverTimezone = await server.getTimezone();
                }

                callback({
                    ok: true,
                    data: data,
                });

            } catch (e) {
                callback({
                    ok: false,
                    msg: e.message,
                });
            }
        });

        socket.on("setSettings", async (data, currentPassword, callback) => {
            try {
                checkLogin(socket);

                // If currently is disabled auth, don't need to check
                // Disabled Auth + Want to Disable Auth => No Check
                // Disabled Auth + Want to Enable Auth => No Check
                // Enabled Auth + Want to Disable Auth => Check!!
                // Enabled Auth + Want to Enable Auth => No Check
                const currentDisabledAuth = await setting("disableAuth");
                if (!currentDisabledAuth && data.disableAuth) {
                    await doubleCheckPassword(socket, currentPassword);
                }

                const previousChromeExecutable = await Settings.get("chromeExecutable");
                const previousNSCDStatus = await Settings.get("nscd");

                await setSettings("general", data);
                server.entryPage = data.entryPage;

                // Also need to apply timezone globally
                if (data.serverTimezone) {
                    await server.setTimezone(data.serverTimezone);
                }

                // If Chrome Executable is changed, need to reset the browser
                if (previousChromeExecutable !== data.chromeExecutable) {
                    log.info("settings", "Chrome executable is changed. Resetting Chrome...");
                    await resetChrome();
                }

                // Update nscd status
                if (previousNSCDStatus !== data.nscd) {
                    if (data.nscd) {
                        await server.startNSCDServices();
                    } else {
                        await server.stopNSCDServices();
                    }
                }

                callback({
                    ok: true,
                    msg: "Saved.",
                    msgi18n: true,
                });

                sendInfo(socket);
                server.sendMaintenanceList(socket);

            } catch (e) {
                callback({
                    ok: false,
                    msg: e.message,
                });
            }
        });

        // Add or Edit
        socket.on("addNotification", async (notification, notificationID, callback) => {
            try {
                checkLogin(socket);

                let notificationBean = await Notification.save(notification, notificationID, socket.userID);
                await sendNotificationList(socket);

                callback({
                    ok: true,
                    msg: "Saved.",
                    msgi18n: true,
                    id: notificationBean.id,
                });

            } catch (e) {
                callback({
                    ok: false,
                    msg: e.message,
                });
            }
        });

        socket.on("deleteNotification", async (notificationID, callback) => {
            try {
                checkLogin(socket);

                await Notification.delete(notificationID, socket.userID);
                await sendNotificationList(socket);

                callback({
                    ok: true,
                    msg: "successDeleted",
                    msgi18n: true,
                });

            } catch (e) {
                callback({
                    ok: false,
                    msg: e.message,
                });
            }
        });

        socket.on("testNotification", async (notification, callback) => {
            try {
                checkLogin(socket);

                let msg = await Notification.send(notification, notification.name + " Testing");

                callback({
                    ok: true,
                    msg,
                });

            } catch (e) {
                console.error(e);

                callback({
                    ok: false,
                    msg: e.message,
                });
            }
        });

        socket.on("checkApprise", async (callback) => {
            try {
                checkLogin(socket);
                callback(Notification.checkApprise());
            } catch (e) {
                callback(false);
            }
        });

        socket.on("clearEvents", async (monitorID, callback) => {
            try {
                checkLogin(socket);

                log.info("manage", `Clear Events Monitor: ${monitorID} User ID: ${socket.userID}`);

                await R.exec("UPDATE heartbeat SET msg = ?, important = ? WHERE monitor_id = ? ", [
                    "",
                    "0",
                    monitorID,
                ]);

                callback({
                    ok: true,
                });

            } catch (e) {
                callback({
                    ok: false,
                    msg: e.message,
                });
            }
        });

        socket.on("clearHeartbeats", async (monitorID, callback) => {
            try {
                checkLogin(socket);

                log.info("manage", `Clear Heartbeats Monitor: ${monitorID} User ID: ${socket.userID}`);

                await R.exec("DELETE FROM heartbeat WHERE monitor_id = ?", [
                    monitorID
                ]);

                await sendHeartbeatList(socket, monitorID, true, true);

                callback({
                    ok: true,
                });

            } catch (e) {
                callback({
                    ok: false,
                    msg: e.message,
                });
            }
        });

        socket.on("clearStatistics", async (callback) => {
            try {
                checkLogin(socket);

                log.info("manage", `Clear Statistics User ID: ${socket.userID}`);

                await R.exec("DELETE FROM heartbeat");

                callback({
                    ok: true,
                });

            } catch (e) {
                callback({
                    ok: false,
                    msg: e.message,
                });
            }
        });

        // Status Page Socket Handler for admin only
        statusPageSocketHandler(socket);
        cloudflaredSocketHandler(socket);
        databaseSocketHandler(socket);
        proxySocketHandler(socket);
        dockerSocketHandler(socket);
        maintenanceSocketHandler(socket);
        apiKeySocketHandler(socket);
        remoteBrowserSocketHandler(socket);
        generalSocketHandler(socket, server);

        log.debug("server", "added all socket handlers");

        // ***************************
        // Better do anything after added all socket handlers here
        // ***************************

        log.debug("auth", "check auto login");
        if (await setting("disableAuth")) {
            log.info("auth", "Disabled Auth: auto login to admin");
            afterLogin(socket, await R.findOne("user"));
            socket.emit("autoLogin");
        } else {
            log.debug("auth", "need auth");
        }

    });

    log.debug("server", "Init the server");

    server.httpServer.once("error", async (err) => {
        log.error("server", "Cannot listen: " + err.message);
        await shutdownFunction();
        process.exit(1);
    });

    server.start();

    server.httpServer.listen(port, hostname, () => {
        if (hostname) {
            log.info("server", `Listening on ${hostname}:${port}`);
        } else {
            log.info("server", `Listening on ${port}`);
        }
        startMonitors();
        checkVersion.startInterval();

        if (e2eTestMode) {
            startE2eTests();
        }
    });

    await initBackgroundJobs();

    // Start cloudflared at the end if configured
    await cloudflaredAutoStart(cloudflaredToken);

})();

/**
 * Update notifications for a given monitor
 * @param {number} monitorID ID of monitor to update
 * @param {number[]} notificationIDList List of new notification
 * providers to add
 * @returns {Promise<void>}
 */
async function updateMonitorNotification(monitorID, notificationIDList) {
    await R.exec("DELETE FROM monitor_notification WHERE monitor_id = ? ", [
        monitorID,
    ]);

    for (let notificationID in notificationIDList) {
        if (notificationIDList[notificationID]) {
            let relation = R.dispense("monitor_notification");
            relation.monitor_id = monitorID;
            relation.notification_id = notificationID;
            await R.store(relation);
        }
    }
}

/**
 * Check if a given user owns a specific monitor
 * @param {number} userID ID of user to check
 * @param {number} monitorID ID of monitor to check
 * @returns {Promise<void>}
 * @throws {Error} The specified user does not own the monitor
 */
async function checkOwner(userID, monitorID) {
    let row = await R.getRow("SELECT id FROM monitor WHERE id = ? AND user_id = ? ", [
        monitorID,
        userID,
    ]);

    if (! row) {
        throw new Error("You do not own this monitor.");
    }
}

/**
 * Function called after user login
 * This function is used to send the heartbeat list of a monitor.
 * @param {Socket} socket Socket.io instance
 * @param {object} user User object
 * @returns {Promise<void>}
 */
async function afterLogin(socket, user) {
    socket.userID = user.id;
    socket.join(user.id);

    let monitorList = await server.sendMonitorList(socket);
    sendInfo(socket);
    server.sendMaintenanceList(socket);
    sendNotificationList(socket);
    sendProxyList(socket);
    sendDockerHostList(socket);
    sendAPIKeyList(socket);
    sendRemoteBrowserList(socket);

    await sleep(500);

    await StatusPage.sendStatusPageList(io, socket);

    for (let monitorID in monitorList) {
        await sendHeartbeatList(socket, monitorID);
    }

    for (let monitorID in monitorList) {
        await Monitor.sendStats(io, monitorID, user.id);
    }

    // Set server timezone from client browser if not set
    // It should be run once only
    if (! await Settings.get("initServerTimezone")) {
        log.debug("server", "emit initServerTimezone");
        socket.emit("initServerTimezone");
    }
}

/**
 * Initialize the database
 * @param {boolean} testMode Should the connection be
 * started in test mode?
 * @returns {Promise<void>}
 */
async function initDatabase(testMode = false) {
    log.debug("server", "Connecting to the database");
    await Database.connect(testMode);
    log.info("server", "Connected to the database");

    // Patch the database
    await Database.patch();

    let jwtSecretBean = await R.findOne("setting", " `key` = ? ", [
        "jwtSecret",
    ]);

    if (! jwtSecretBean) {
        log.info("server", "JWT secret is not found, generate one.");
        jwtSecretBean = await initJWTSecret();
        log.info("server", "Stored JWT secret into database");
    } else {
        log.debug("server", "Load JWT secret from database.");
    }

    // If there is no record in user table, it is a new Uptime Kuma instance, need to setup
    if ((await R.knex("user").count("id as count").first()).count === 0) {
        log.info("server", "No user, need setup");
        needSetup = true;
    }

    server.jwtSecret = jwtSecretBean.value;
}

/**
 * Start the specified monitor
 * @param {number} userID ID of user who owns monitor
 * @param {number} monitorID ID of monitor to start
 * @returns {Promise<void>}
 */
async function startMonitor(userID, monitorID) {
    await checkOwner(userID, monitorID);

    log.info("manage", `Resume Monitor: ${monitorID} User ID: ${userID}`);

    await R.exec("UPDATE monitor SET active = 1 WHERE id = ? AND user_id = ? ", [
        monitorID,
        userID,
    ]);

    let monitor = await R.findOne("monitor", " id = ? ", [
        monitorID,
    ]);

    if (monitor.id in server.monitorList) {
        server.monitorList[monitor.id].stop();
    }

    server.monitorList[monitor.id] = monitor;
    monitor.start(io);
}

/**
 * Restart a given monitor
 * @param {number} userID ID of user who owns monitor
 * @param {number} monitorID ID of monitor to start
 * @returns {Promise<void>}
 */
async function restartMonitor(userID, monitorID) {
    return await startMonitor(userID, monitorID);
}

/**
 * Pause a given monitor
 * @param {number} userID ID of user who owns monitor
 * @param {number} monitorID ID of monitor to start
 * @returns {Promise<void>}
 */
async function pauseMonitor(userID, monitorID) {
    await checkOwner(userID, monitorID);

    log.info("manage", `Pause Monitor: ${monitorID} User ID: ${userID}`);

    await R.exec("UPDATE monitor SET active = 0 WHERE id = ? AND user_id = ? ", [
        monitorID,
        userID,
    ]);

    if (monitorID in server.monitorList) {
        server.monitorList[monitorID].stop();
        server.monitorList[monitorID].active = 0;
    }
}

/**
 * Resume active monitors
 * @returns {Promise<void>}
 */
async function startMonitors() {
    let list = await R.find("monitor", " active = 1 ");

    for (let monitor of list) {
        server.monitorList[monitor.id] = monitor;
    }

    for (let monitor of list) {
        monitor.start(io);
        // Give some delays, so all monitors won't make request at the same moment when just start the server.
        await sleep(getRandomInt(300, 1000));
    }
}

/**
 * Shutdown the application
 * Stops all monitors and closes the database connection.
 * @param {string} signal The signal that triggered this function to be called.
 * @returns {Promise<void>}
 */
async function shutdownFunction(signal) {
    log.info("server", "Shutdown requested");
    log.info("server", "Called signal: " + signal);

    await server.stop();

    log.info("server", "Stopping all monitors");
    for (let id in server.monitorList) {
        let monitor = server.monitorList[id];
        monitor.stop();
    }
    await sleep(2000);
    await Database.close();

    if (EmbeddedMariaDB.hasInstance()) {
        EmbeddedMariaDB.getInstance().stop();
    }

    stopBackgroundJobs();
    await cloudflaredStop();
    Settings.stopCacheCleaner();
}

/**
 * Final function called before application exits
 * @returns {void}
 */
function finalFunction() {
    log.info("server", "Graceful shutdown successful!");
}

gracefulShutdown(server.httpServer, {
    signals: "SIGINT SIGTERM",
    timeout: 30000,                   // timeout: 30 secs
    development: false,               // not in dev mode
    forceExit: true,                  // triggers process.exit() at the end of shutdown process
    onShutdown: shutdownFunction,     // shutdown function (async) - e.g. for cleanup DB, ...
    finally: finalFunction,            // finally function (sync) - e.g. for logging
});

// Catch unexpected errors here
let unexpectedErrorHandler = (error, promise) => {
    console.trace(error);
    UptimeKumaServer.errorLog(error, false);
    console.error("If you keep encountering errors, please report to https://github.com/louislam/uptime-kuma/issues");
};
process.addListener("unhandledRejection", unexpectedErrorHandler);
process.addListener("uncaughtException", unexpectedErrorHandler);<|MERGE_RESOLUTION|>--- conflicted
+++ resolved
@@ -46,18 +46,13 @@
     process.env.NODE_ENV = "production";
 }
 
-<<<<<<< HEAD
-log.info("server", "Env: " + process.env.NODE_ENV);
-log.debug("server", "Inside Container: " + (process.env.UPTIME_KUMA_IS_CONTAINER === "1"));
-=======
 if (!process.env.UPTIME_KUMA_WS_ORIGIN_CHECK) {
     process.env.UPTIME_KUMA_WS_ORIGIN_CHECK = "cors-like";
 }
 
-log.info("server", "Node Env: " + process.env.NODE_ENV);
-log.info("server", "Inside Container: " + (process.env.UPTIME_KUMA_IS_CONTAINER === "1"));
+log.info("server", "Env: " + process.env.NODE_ENV);
+log.debug("server", "Inside Container: " + (process.env.UPTIME_KUMA_IS_CONTAINER === "1"));
 log.info("server", "WebSocket Origin Check: " + process.env.UPTIME_KUMA_WS_ORIGIN_CHECK);
->>>>>>> 621419e4
 
 const checkVersion = require("./check-version");
 log.info("server", "Uptime Kuma Version: " + checkVersion.version);
@@ -82,12 +77,7 @@
 const base32 = require("thirty-two");
 
 const { UptimeKumaServer } = require("./uptime-kuma-server");
-<<<<<<< HEAD
-
-const server = UptimeKumaServer.getInstance(args);
-=======
 const server = UptimeKumaServer.getInstance();
->>>>>>> 621419e4
 const io = module.exports.io = server.io;
 const app = server.app;
 
@@ -96,11 +86,7 @@
 const User = require("./model/user");
 
 log.debug("server", "Importing Settings");
-<<<<<<< HEAD
-const { getSettings, setSettings, setting, initJWTSecret, checkLogin, FBSD, doubleCheckPassword, startE2eTests, shake256, SHAKE256_LENGTH, allowDevAllOrigin,
-=======
-const { getSettings, setSettings, setting, initJWTSecret, checkLogin, startUnitTest, doubleCheckPassword, startE2eTests, shake256, SHAKE256_LENGTH
->>>>>>> 621419e4
+const { getSettings, setSettings, setting, initJWTSecret, checkLogin, startUnitTest, doubleCheckPassword, startE2eTests, shake256, SHAKE256_LENGTH, allowDevAllOrigin,
 } = require("./util-server");
 
 log.debug("server", "Importing Notification");
@@ -118,18 +104,7 @@
 const { login } = require("./auth");
 const passwordHash = require("./password-hash");
 
-<<<<<<< HEAD
-// If host is omitted, the server will accept connections on the unspecified IPv6 address (::) when IPv6 is available and the unspecified IPv4 address (0.0.0.0) otherwise.
-// Dual-stack support for (::)
-// Also read HOST if not FreeBSD, as HOST is a system environment variable in FreeBSD
-let hostEnv = FBSD ? null : process.env.HOST;
-let hostname = args.host || process.env.UPTIME_KUMA_HOST || hostEnv;
-=======
-const checkVersion = require("./check-version");
-log.info("server", "Version: " + checkVersion.version);
-
 const hostname = config.hostname;
->>>>>>> 621419e4
 
 if (hostname) {
     log.info("server", "Custom hostname: " + hostname);
