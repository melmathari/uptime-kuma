const dayjs = require("dayjs");
const axios = require("axios");
const { Prometheus } = require("../prometheus");
const { log, UP, DOWN, PENDING, MAINTENANCE, flipStatus, MAX_INTERVAL_SECOND, MIN_INTERVAL_SECOND,
    SQL_DATETIME_FORMAT
} = require("../../src/util");
const { tcping, ping, checkCertificate, checkStatusCode, getTotalClientInRoom, setting, mssqlQuery, postgresQuery, mysqlQuery, setSetting, httpNtlm, radius, grpcQuery,
    redisPingAsync, mongodbPing, kafkaProducerAsync, getOidcTokenClientCredentials, rootCertificatesFingerprints, axiosAbortSignal
} = require("../util-server");
const { R } = require("redbean-node");
const { BeanModel } = require("redbean-node/dist/bean-model");
const { Notification } = require("../notification");
const { Proxy } = require("../proxy");
const { demoMode } = require("../config");
const version = require("../../package.json").version;
const apicache = require("../modules/apicache");
const { UptimeKumaServer } = require("../uptime-kuma-server");
const { DockerHost } = require("../docker");
const Gamedig = require("gamedig");
const jsonata = require("jsonata");
const jwt = require("jsonwebtoken");
const crypto = require("crypto");
const { UptimeCalculator } = require("../uptime-calculator");
const { CookieJar } = require("tough-cookie");
const { HttpsCookieAgent } = require("http-cookie-agent/http");
const https = require("https");
const http = require("http");

const rootCertificates = rootCertificatesFingerprints();

/**
 * status:
 *      0 = DOWN
 *      1 = UP
 *      2 = PENDING
 *      3 = MAINTENANCE
 */
class Monitor extends BeanModel {

    /**
     * Return an object that ready to parse to JSON for public Only show
     * necessary data to public
     * @param {boolean} showTags Include tags in JSON
     * @param {boolean} certExpiry Include certificate expiry info in
     * JSON
     * @returns {object} Object ready to parse
     */
    async toPublicJSON(showTags = false, certExpiry = false) {
        let obj = {
            id: this.id,
            name: this.name,
            sendUrl: this.sendUrl,
            type: this.type,
        };

        if (this.sendUrl) {
            obj.url = this.url;
        }

        if (showTags) {
            obj.tags = await this.getTags();
        }

        if (certExpiry && (this.type === "http" || this.type === "keyword" || this.type === "json-query") && this.getURLProtocol() === "https:") {
            const { certExpiryDaysRemaining, validCert } = await this.getCertExpiry(this.id);
            obj.certExpiryDaysRemaining = certExpiryDaysRemaining;
            obj.validCert = validCert;
        }

        return obj;
    }

    /**
     * Return an object that ready to parse to JSON
     * @param {boolean} includeSensitiveData Include sensitive data in
     * JSON
     * @returns {object} Object ready to parse
     */
    async toJSON(includeSensitiveData = true) {

        let notificationIDList = {};

        let list = await R.find("monitor_notification", " monitor_id = ? ", [
            this.id,
        ]);

        for (let bean of list) {
            notificationIDList[bean.notification_id] = true;
        }

        const tags = await this.getTags();

        let screenshot = null;

        if (this.type === "real-browser") {
            screenshot = "/screenshots/" + jwt.sign(this.id, UptimeKumaServer.getInstance().jwtSecret) + ".png";
        }

        let data = {
            id: this.id,
            name: this.name,
            description: this.description,
            pathName: await this.getPathName(),
            parent: this.parent,
            childrenIDs: await Monitor.getAllChildrenIDs(this.id),
            url: this.url,
            method: this.method,
            hostname: this.hostname,
            port: this.port,
            maxretries: this.maxretries,
            weight: this.weight,
            active: await this.isActive(),
            forceInactive: !await Monitor.isParentActive(this.id),
            type: this.type,
            timeout: this.timeout,
            interval: this.interval,
            retryInterval: this.retryInterval,
            resendInterval: this.resendInterval,
            keyword: this.keyword,
            invertKeyword: this.isInvertKeyword(),
            expiryNotification: this.isEnabledExpiryNotification(),
            ignoreTls: this.getIgnoreTls(),
            upsideDown: this.isUpsideDown(),
            packetSize: this.packetSize,
            maxredirects: this.maxredirects,
            accepted_statuscodes: this.getAcceptedStatuscodes(),
            dns_resolve_type: this.dns_resolve_type,
            dns_resolve_server: this.dns_resolve_server,
            dns_last_result: this.dns_last_result,
            docker_container: this.docker_container,
            docker_host: this.docker_host,
            proxyId: this.proxy_id,
            notificationIDList,
            tags: tags,
            maintenance: await Monitor.isUnderMaintenance(this.id),
            mqttTopic: this.mqttTopic,
            mqttSuccessMessage: this.mqttSuccessMessage,
            mqttCheckType: this.mqttCheckType,
            databaseQuery: this.databaseQuery,
            authMethod: this.authMethod,
            grpcUrl: this.grpcUrl,
            grpcProtobuf: this.grpcProtobuf,
            grpcMethod: this.grpcMethod,
            grpcServiceName: this.grpcServiceName,
            grpcEnableTls: this.getGrpcEnableTls(),
            radiusCalledStationId: this.radiusCalledStationId,
            radiusCallingStationId: this.radiusCallingStationId,
            game: this.game,
            gamedigGivenPortOnly: this.getGameDigGivenPortOnly(),
            httpBodyEncoding: this.httpBodyEncoding,
            jsonPath: this.jsonPath,
            expectedValue: this.expectedValue,
            kafkaProducerTopic: this.kafkaProducerTopic,
            kafkaProducerBrokers: JSON.parse(this.kafkaProducerBrokers),
            kafkaProducerSsl: this.getKafkaProducerSsl(),
            kafkaProducerAllowAutoTopicCreation: this.getKafkaProducerAllowAutoTopicCreation(),
            kafkaProducerMessage: this.kafkaProducerMessage,
            screenshot,
            remote_browser: this.remote_browser,
        };

        if (includeSensitiveData) {
            data = {
                ...data,
                headers: this.headers,
                body: this.body,
                grpcBody: this.grpcBody,
                grpcMetadata: this.grpcMetadata,
                basic_auth_user: this.basic_auth_user,
                basic_auth_pass: this.basic_auth_pass,
                oauth_client_id: this.oauth_client_id,
                oauth_client_secret: this.oauth_client_secret,
                oauth_token_url: this.oauth_token_url,
                oauth_scopes: this.oauth_scopes,
                oauth_auth_method: this.oauth_auth_method,
                pushToken: this.pushToken,
                databaseConnectionString: this.databaseConnectionString,
                radiusUsername: this.radiusUsername,
                radiusPassword: this.radiusPassword,
                radiusSecret: this.radiusSecret,
                mqttUsername: this.mqttUsername,
                mqttPassword: this.mqttPassword,
                authWorkstation: this.authWorkstation,
                authDomain: this.authDomain,
                tlsCa: this.tlsCa,
                tlsCert: this.tlsCert,
                tlsKey: this.tlsKey,
                kafkaProducerSaslOptions: JSON.parse(this.kafkaProducerSaslOptions),
            };
        }

        data.includeSensitiveData = includeSensitiveData;
        return data;
    }

    /**
     * Checks if the monitor is active based on itself and its parents
     * @returns {Promise<boolean>} Is the monitor active?
     */
    async isActive() {
        const parentActive = await Monitor.isParentActive(this.id);

        return (this.active === 1) && parentActive;
    }

    /**
     * Get all tags applied to this monitor
     * @returns {Promise<LooseObject<any>[]>} List of tags on the
     * monitor
     */
    async getTags() {
        return await R.getAll("SELECT mt.*, tag.name, tag.color FROM monitor_tag mt JOIN tag ON mt.tag_id = tag.id WHERE mt.monitor_id = ? ORDER BY tag.name", [ this.id ]);
    }

    /**
     * Gets certificate expiry for this monitor
     * @param {number} monitorID ID of monitor to send
     * @returns {Promise<LooseObject<any>>} Certificate expiry info for
     * monitor
     */
    async getCertExpiry(monitorID) {
        let tlsInfoBean = await R.findOne("monitor_tls_info", "monitor_id = ?", [
            monitorID,
        ]);
        let tlsInfo;
        if (tlsInfoBean) {
            tlsInfo = JSON.parse(tlsInfoBean?.info_json);
            if (tlsInfo?.valid && tlsInfo?.certInfo?.daysRemaining) {
                return {
                    certExpiryDaysRemaining: tlsInfo.certInfo.daysRemaining,
                    validCert: true
                };
            }
        }
        return {
            certExpiryDaysRemaining: "",
            validCert: false
        };
    }

    /**
     * Encode user and password to Base64 encoding
     * for HTTP "basic" auth, as per RFC-7617
     * @param {string} user Username to encode
     * @param {string} pass Password to encode
     * @returns {string} Encoded username:password
     */
    encodeBase64(user, pass) {
        return Buffer.from(user + ":" + pass).toString("base64");
    }

    /**
     * Is the TLS expiry notification enabled?
     * @returns {boolean} Enabled?
     */
    isEnabledExpiryNotification() {
        return Boolean(this.expiryNotification);
    }

    /**
     * Parse to boolean
     * @returns {boolean} Should TLS errors be ignored?
     */
    getIgnoreTls() {
        return Boolean(this.ignoreTls);
    }

    /**
     * Parse to boolean
     * @returns {boolean} Is the monitor in upside down mode?
     */
    isUpsideDown() {
        return Boolean(this.upsideDown);
    }

    /**
     * Parse to boolean
     * @returns {boolean} Invert keyword match?
     */
    isInvertKeyword() {
        return Boolean(this.invertKeyword);
    }

    /**
     * Parse to boolean
     * @returns {boolean} Enable TLS for gRPC?
     */
    getGrpcEnableTls() {
        return Boolean(this.grpcEnableTls);
    }

    /**
     * Get accepted status codes
     * @returns {object} Accepted status codes
     */
    getAcceptedStatuscodes() {
        return JSON.parse(this.accepted_statuscodes_json);
    }

    /**
     * Get if game dig should only use the port which was provided
     * @returns {boolean} gamedig should only use the provided port
     */
    getGameDigGivenPortOnly() {
        return Boolean(this.gamedigGivenPortOnly);
    }

    /**
     * Parse to boolean
     * @returns {boolean} Kafka Producer Ssl enabled?
     */
    getKafkaProducerSsl() {
        return Boolean(this.kafkaProducerSsl);
    }

    /**
     * Parse to boolean
     * @returns {boolean} Kafka Producer Allow Auto Topic Creation Enabled?
     */
    getKafkaProducerAllowAutoTopicCreation() {
        return Boolean(this.kafkaProducerAllowAutoTopicCreation);
    }

    /**
     * Start monitor
     * @param {Server} io Socket server instance
     * @returns {void}
     */
    async start(io) {
        let previousBeat = null;
        let retries = 0;

        this.prometheus = new Prometheus(this);

        const beat = async () => {

            let beatInterval = this.interval;

            if (! beatInterval) {
                beatInterval = 1;
            }

            if (demoMode) {
                if (beatInterval < 20) {
                    console.log("beat interval too low, reset to 20s");
                    beatInterval = 20;
                }
            }

            // Expose here for prometheus update
            // undefined if not https
            let tlsInfo = undefined;

            if (!previousBeat || this.type === "push") {
                previousBeat = await R.findOne("heartbeat", " monitor_id = ? ORDER BY time DESC", [
                    this.id,
                ]);
                if (previousBeat) {
                    retries = previousBeat.retries;
                }
            }

            const isFirstBeat = !previousBeat;

            let bean = R.dispense("heartbeat");
            bean.monitor_id = this.id;
            bean.time = R.isoDateTimeMillis(dayjs.utc());
            bean.status = DOWN;
            bean.downCount = previousBeat?.downCount || 0;

            if (this.isUpsideDown()) {
                bean.status = flipStatus(bean.status);
            }

            // Runtime patch timeout if it is 0
            // See https://github.com/louislam/uptime-kuma/pull/3961#issuecomment-1804149144
            if (!this.timeout || this.timeout <= 0) {
                this.timeout = this.interval * 1000 * 0.8;
            }

            try {
                if (await Monitor.isUnderMaintenance(this.id)) {
                    bean.msg = "Monitor under maintenance";
                    bean.status = MAINTENANCE;
                } else if (this.type === "group") {
                    const children = await Monitor.getChildren(this.id);

                    if (children.length > 0) {
                        bean.status = UP;
                        bean.msg = "All children up and running";
                        for (const child of children) {
                            if (!child.active) {
                                // Ignore inactive childs
                                continue;
                            }
                            const lastBeat = await Monitor.getPreviousHeartbeat(child.id);

                            // Only change state if the monitor is in worse conditions then the ones before
                            // lastBeat.status could be null
                            if (!lastBeat) {
                                bean.status = PENDING;
                            } else if (bean.status === UP && (lastBeat.status === PENDING || lastBeat.status === DOWN)) {
                                bean.status = lastBeat.status;
                            } else if (bean.status === PENDING && lastBeat.status === DOWN) {
                                bean.status = lastBeat.status;
                            }
                        }

                        if (bean.status !== UP) {
                            bean.msg = "Child inaccessible";
                        }
                    } else {
                        // Set status pending if group is empty
                        bean.status = PENDING;
                        bean.msg = "Group empty";
                    }

                } else if (this.type === "http" || this.type === "keyword" || this.type === "json-query") {
                    // Do not do any queries/high loading things before the "bean.ping"
                    let startTime = dayjs().valueOf();

                    // HTTP basic auth
                    let basicAuthHeader = {};
                    if (this.auth_method === "basic") {
                        basicAuthHeader = {
                            "Authorization": "Basic " + this.encodeBase64(this.basic_auth_user, this.basic_auth_pass),
                        };
                    }

                    // OIDC: Basic client credential flow.
                    // Additional grants might be implemented in the future
                    let oauth2AuthHeader = {};
                    if (this.auth_method === "oauth2-cc") {
                        try {
                            if (this.oauthAccessToken === undefined || new Date(this.oauthAccessToken.expires_at * 1000) <= new Date()) {
                                this.oauthAccessToken = await this.makeOidcTokenClientCredentialsRequest();
                            }
                            oauth2AuthHeader = {
                                "Authorization": this.oauthAccessToken.token_type + " " + this.oauthAccessToken.access_token,
                            };
                        } catch (e) {
                            throw new Error("The oauth config is invalid. " + e.message);
                        }
                    }

                    const httpsAgentOptions = {
                        maxCachedSessions: 0, // Use Custom agent to disable session reuse (https://github.com/nodejs/node/issues/3940)
                        rejectUnauthorized: !this.getIgnoreTls(),
                        secureOptions: crypto.constants.SSL_OP_LEGACY_SERVER_CONNECT,
                    };

                    log.debug("monitor", `[${this.name}] Prepare Options for axios`);

                    let contentType = null;
                    let bodyValue = null;

                    if (this.body && (typeof this.body === "string" && this.body.trim().length > 0)) {
                        if (!this.httpBodyEncoding || this.httpBodyEncoding === "json") {
                            try {
                                bodyValue = JSON.parse(this.body);
                                contentType = "application/json";
                            } catch (e) {
                                throw new Error("Your JSON body is invalid. " + e.message);
                            }
                        } else if (this.httpBodyEncoding === "form") {
                            bodyValue = this.body;
                            contentType = "application/x-www-form-urlencoded";
                        } else if (this.httpBodyEncoding === "xml") {
                            bodyValue = this.body;
                            contentType = "text/xml; charset=utf-8";
                        }
                    }

                    // Axios Options
                    const options = {
                        url: this.url,
                        method: (this.method || "get").toLowerCase(),
                        timeout: this.timeout * 1000,
                        headers: {
                            "Accept": "text/html,application/xhtml+xml,application/xml;q=0.9,image/avif,image/webp,image/apng,*/*;q=0.8,application/signed-exchange;v=b3;q=0.9",
                            ...(contentType ? { "Content-Type": contentType } : {}),
                            ...(basicAuthHeader),
                            ...(oauth2AuthHeader),
                            ...(this.headers ? JSON.parse(this.headers) : {})
                        },
                        maxRedirects: this.maxredirects,
                        validateStatus: (status) => {
                            return checkStatusCode(status, this.getAcceptedStatuscodes());
                        },
                        signal: axiosAbortSignal((this.timeout + 10) * 1000),
                    };

                    if (bodyValue) {
                        options.data = bodyValue;
                    }

                    if (this.proxy_id) {
                        const proxy = await R.load("proxy", this.proxy_id);

                        if (proxy && proxy.active) {
                            const { httpAgent, httpsAgent } = Proxy.createAgents(proxy, {
                                httpsAgentOptions: httpsAgentOptions,
                            });

                            options.proxy = false;
                            options.httpAgent = httpAgent;
                            options.httpsAgent = httpsAgent;
                        }
                    }

                    if (!options.httpsAgent) {
                        let jar = new CookieJar();
                        let httpsCookieAgentOptions = {
                            ...httpsAgentOptions,
                            cookies: { jar }
                        };
                        options.httpsAgent = new HttpsCookieAgent(httpsCookieAgentOptions);
                    }

                    if (this.auth_method === "mtls") {
                        if (this.tlsCert !== null && this.tlsCert !== "") {
                            options.httpsAgent.options.cert = Buffer.from(this.tlsCert);
                        }
                        if (this.tlsCa !== null && this.tlsCa !== "") {
                            options.httpsAgent.options.ca = Buffer.from(this.tlsCa);
                        }
                        if (this.tlsKey !== null && this.tlsKey !== "") {
                            options.httpsAgent.options.key = Buffer.from(this.tlsKey);
                        }
                    }

                    log.debug("monitor", `[${this.name}] Axios Options: ${JSON.stringify(options)}`);
                    log.debug("monitor", `[${this.name}] Axios Request`);

                    // Make Request
                    let res = await this.makeAxiosRequest(options);

                    bean.msg = `${res.status} - ${res.statusText}`;
                    bean.ping = dayjs().valueOf() - startTime;

                    // Check certificate if https is used
                    let certInfoStartTime = dayjs().valueOf();
                    if (this.getUrl()?.protocol === "https:") {
                        log.debug("monitor", `[${this.name}] Check cert`);
                        try {
                            let tlsInfoObject = checkCertificate(res);
                            tlsInfo = await this.updateTlsInfo(tlsInfoObject);

                            if (!this.getIgnoreTls() && this.isEnabledExpiryNotification()) {
                                log.debug("monitor", `[${this.name}] call checkCertExpiryNotifications`);
                                await this.checkCertExpiryNotifications(tlsInfoObject);
                            }

                        } catch (e) {
                            if (e.message !== "No TLS certificate in response") {
                                log.error("monitor", "Caught error");
                                log.error("monitor", e.message);
                            }
                        }
                    }

                    if (process.env.TIMELOGGER === "1") {
                        log.debug("monitor", "Cert Info Query Time: " + (dayjs().valueOf() - certInfoStartTime) + "ms");
                    }

                    if (process.env.UPTIME_KUMA_LOG_RESPONSE_BODY_MONITOR_ID === this.id) {
                        log.info("monitor", res.data);
                    }

                    if (this.type === "http") {
                        bean.status = UP;
                    } else if (this.type === "keyword") {

                        let data = res.data;

                        // Convert to string for object/array
                        if (typeof data !== "string") {
                            data = JSON.stringify(data);
                        }

                        let keywordFound = data.includes(this.keyword);
                        if (keywordFound === !this.isInvertKeyword()) {
                            bean.msg += ", keyword " + (keywordFound ? "is" : "not") + " found";
                            bean.status = UP;
                        } else {
                            data = data.replace(/<[^>]*>?|[\n\r]|\s+/gm, " ").trim();
                            if (data.length > 50) {
                                data = data.substring(0, 47) + "...";
                            }
                            throw new Error(bean.msg + ", but keyword is " +
                                (keywordFound ? "present" : "not") + " in [" + data + "]");
                        }

                    } else if (this.type === "json-query") {
                        let data = res.data;

                        // convert data to object
                        if (typeof data === "string") {
                            data = JSON.parse(data);
                        }

                        let expression = jsonata(this.jsonPath);

                        let result = await expression.evaluate(data);

                        if (result.toString() === this.expectedValue) {
                            bean.msg += ", expected value is found";
                            bean.status = UP;
                        } else {
                            throw new Error(bean.msg + ", but value is not equal to expected value, value was: [" + result + "]");
                        }
                    }

                } else if (this.type === "port") {
                    bean.ping = await tcping(this.hostname, this.port);
                    bean.msg = "";
                    bean.status = UP;

                } else if (this.type === "ping") {
                    bean.ping = await ping(this.hostname, this.packetSize);
                    bean.msg = "";
                    bean.status = UP;
                } else if (this.type === "push") {      // Type: Push
                    log.debug("monitor", `[${this.name}] Checking monitor at ${dayjs().format("YYYY-MM-DD HH:mm:ss.SSS")}`);
                    const bufferTime = 1000; // 1s buffer to accommodate clock differences

                    if (previousBeat) {
                        const msSinceLastBeat = dayjs.utc().valueOf() - dayjs.utc(previousBeat.time).valueOf();

                        log.debug("monitor", `[${this.name}] msSinceLastBeat = ${msSinceLastBeat}`);

                        // If the previous beat was down or pending we use the regular
                        // beatInterval/retryInterval in the setTimeout further below
                        if (previousBeat.status !== (this.isUpsideDown() ? DOWN : UP) || msSinceLastBeat > beatInterval * 1000 + bufferTime) {
                            bean.duration = Math.round(msSinceLastBeat / 1000);
                            throw new Error("No heartbeat in the time window");
                        } else {
                            let timeout = beatInterval * 1000 - msSinceLastBeat;
                            if (timeout < 0) {
                                timeout = bufferTime;
                            } else {
                                timeout += bufferTime;
                            }
                            // No need to insert successful heartbeat for push type, so end here
                            retries = 0;
                            log.debug("monitor", `[${this.name}] timeout = ${timeout}`);
                            this.heartbeatInterval = setTimeout(safeBeat, timeout);
                            return;
                        }
                    } else {
                        bean.duration = beatInterval;
                        throw new Error("No heartbeat in the time window");
                    }

                } else if (this.type === "steam") {
                    const steamApiUrl = "https://api.steampowered.com/IGameServersService/GetServerList/v1/";
                    const steamAPIKey = await setting("steamAPIKey");
                    const filter = `addr\\${this.hostname}:${this.port}`;

                    if (!steamAPIKey) {
                        throw new Error("Steam API Key not found");
                    }

                    let res = await axios.get(steamApiUrl, {
                        timeout: this.timeout * 1000,
                        headers: {
                            "Accept": "*/*",
                        },
                        httpsAgent: new https.Agent({
                            maxCachedSessions: 0,      // Use Custom agent to disable session reuse (https://github.com/nodejs/node/issues/3940)
                            rejectUnauthorized: !this.getIgnoreTls(),
                            secureOptions: crypto.constants.SSL_OP_LEGACY_SERVER_CONNECT,
                        }),
                        httpAgent: new http.Agent({
                            maxCachedSessions: 0,
                        }),
                        maxRedirects: this.maxredirects,
                        validateStatus: (status) => {
                            return checkStatusCode(status, this.getAcceptedStatuscodes());
                        },
                        params: {
                            filter: filter,
                            key: steamAPIKey,
                        }
                    });

                    if (res.data.response && res.data.response.servers && res.data.response.servers.length > 0) {
                        bean.status = UP;
                        bean.msg = res.data.response.servers[0].name;

                        try {
                            bean.ping = await ping(this.hostname, this.packetSize);
                        } catch (_) { }
                    } else {
                        throw new Error("Server not found on Steam");
                    }
                } else if (this.type === "gamedig") {
                    try {
                        const state = await Gamedig.query({
                            type: this.game,
                            host: this.hostname,
                            port: this.port,
                            givenPortOnly: this.getGameDigGivenPortOnly(),
                        });

                        bean.msg = state.name;
                        bean.status = UP;
                        bean.ping = state.ping;
                    } catch (e) {
                        throw new Error(e.message);
                    }
                } else if (this.type === "docker") {
                    log.debug("monitor", `[${this.name}] Prepare Options for Axios`);

                    const options = {
                        url: `/containers/${this.docker_container}/json`,
                        timeout: this.interval * 1000 * 0.8,
                        headers: {
                            "Accept": "*/*",
                        },
                        httpsAgent: new https.Agent({
                            maxCachedSessions: 0,      // Use Custom agent to disable session reuse (https://github.com/nodejs/node/issues/3940)
                            rejectUnauthorized: !this.getIgnoreTls(),
                            secureOptions: crypto.constants.SSL_OP_LEGACY_SERVER_CONNECT,
                        }),
                        httpAgent: new http.Agent({
                            maxCachedSessions: 0,
                        }),
                    };

                    const dockerHost = await R.load("docker_host", this.docker_host);

                    if (!dockerHost) {
                        throw new Error("Failed to load docker host config");
                    }

                    if (dockerHost._dockerType === "socket") {
                        options.socketPath = dockerHost._dockerDaemon;
                    } else if (dockerHost._dockerType === "tcp") {
                        options.baseURL = DockerHost.patchDockerURL(dockerHost._dockerDaemon);
                        options.httpsAgent = new https.Agent(
                            DockerHost.getHttpsAgentOptions(dockerHost._dockerType, options.baseURL)
                        );
                    }

                    log.debug("monitor", `[${this.name}] Axios Request`);
                    let res = await axios.request(options);

                    if (res.data.State.Running) {
                        if (res.data.State.Health && res.data.State.Health.Status !== "healthy") {
                            bean.status = PENDING;
                            bean.msg = res.data.State.Health.Status;
                        } else {
                            bean.status = UP;
                            bean.msg = res.data.State.Health ? res.data.State.Health.Status : res.data.State.Status;
                        }
                    } else {
                        throw Error("Container State is " + res.data.State.Status);
                    }
                } else if (this.type === "sqlserver") {
                    let startTime = dayjs().valueOf();

                    await mssqlQuery(this.databaseConnectionString, this.databaseQuery || "SELECT 1");

                    bean.msg = "";
                    bean.status = UP;
                    bean.ping = dayjs().valueOf() - startTime;
                } else if (this.type === "grpc-keyword") {
                    let startTime = dayjs().valueOf();
                    const options = {
                        grpcUrl: this.grpcUrl,
                        grpcProtobufData: this.grpcProtobuf,
                        grpcServiceName: this.grpcServiceName,
                        grpcEnableTls: this.grpcEnableTls,
                        grpcMethod: this.grpcMethod,
                        grpcBody: this.grpcBody,
                    };
                    const response = await grpcQuery(options);
                    bean.ping = dayjs().valueOf() - startTime;
                    log.debug("monitor:", `gRPC response: ${JSON.stringify(response)}`);
                    let responseData = response.data;
                    if (responseData.length > 50) {
                        responseData = responseData.toString().substring(0, 47) + "...";
                    }
                    if (response.code !== 1) {
                        bean.status = DOWN;
                        bean.msg = `Error in send gRPC ${response.code} ${response.errorMessage}`;
                    } else {
                        let keywordFound = response.data.toString().includes(this.keyword);
                        if (keywordFound === !this.isInvertKeyword()) {
                            bean.status = UP;
                            bean.msg = `${responseData}, keyword [${this.keyword}] ${keywordFound ? "is" : "not"} found`;
                        } else {
                            log.debug("monitor:", `GRPC response [${response.data}] + ", but keyword [${this.keyword}] is ${keywordFound ? "present" : "not"} in [" + ${response.data} + "]"`);
                            bean.status = DOWN;
                            bean.msg = `, but keyword [${this.keyword}] is ${keywordFound ? "present" : "not"} in [" + ${responseData} + "]`;
                        }
                    }
                } else if (this.type === "postgres") {
                    let startTime = dayjs().valueOf();

                    await postgresQuery(this.databaseConnectionString, this.databaseQuery || "SELECT 1");

                    bean.msg = "";
                    bean.status = UP;
                    bean.ping = dayjs().valueOf() - startTime;
                } else if (this.type === "mysql") {
                    let startTime = dayjs().valueOf();

                    // Use `radius_password` as `password` field, since there are too many unnecessary fields
                    // TODO: rename `radius_password` to `password` later for general use
                    let mysqlPassword = this.radiusPassword;

                    bean.msg = await mysqlQuery(this.databaseConnectionString, this.databaseQuery || "SELECT 1", mysqlPassword);
                    bean.status = UP;
                    bean.ping = dayjs().valueOf() - startTime;
                } else if (this.type === "mongodb") {
                    let startTime = dayjs().valueOf();

                    await mongodbPing(this.databaseConnectionString);

                    bean.msg = "";
                    bean.status = UP;
                    bean.ping = dayjs().valueOf() - startTime;

                } else if (this.type === "radius") {
                    let startTime = dayjs().valueOf();

                    // Handle monitors that were created before the
                    // update and as such don't have a value for
                    // this.port.
                    let port;
                    if (this.port == null) {
                        port = 1812;
                    } else {
                        port = this.port;
                    }

                    const resp = await radius(
                        this.hostname,
                        this.radiusUsername,
                        this.radiusPassword,
                        this.radiusCalledStationId,
                        this.radiusCallingStationId,
                        this.radiusSecret,
                        port,
                        this.interval * 1000 * 0.4,
                    );

                    bean.msg = resp.code;
                    bean.status = UP;
                    bean.ping = dayjs().valueOf() - startTime;
                } else if (this.type === "redis") {
                    let startTime = dayjs().valueOf();

                    bean.msg = await redisPingAsync(this.databaseConnectionString);
                    bean.status = UP;
                    bean.ping = dayjs().valueOf() - startTime;

                } else if (this.type in UptimeKumaServer.monitorTypeList) {
                    let startTime = dayjs().valueOf();
                    const monitorType = UptimeKumaServer.monitorTypeList[this.type];
                    await monitorType.check(this, bean, UptimeKumaServer.getInstance());
                    if (!bean.ping) {
                        bean.ping = dayjs().valueOf() - startTime;
                    }

                } else if (this.type === "kafka-producer") {
                    let startTime = dayjs().valueOf();

                    bean.msg = await kafkaProducerAsync(
                        JSON.parse(this.kafkaProducerBrokers),
                        this.kafkaProducerTopic,
                        this.kafkaProducerMessage,
                        {
                            allowAutoTopicCreation: this.kafkaProducerAllowAutoTopicCreation,
                            ssl: this.kafkaProducerSsl,
                            clientId: `Uptime-Kuma/${version}`,
                            interval: this.interval,
                        },
                        JSON.parse(this.kafkaProducerSaslOptions),
                    );
                    bean.status = UP;
                    bean.ping = dayjs().valueOf() - startTime;

                } else {
                    throw new Error("Unknown Monitor Type");
                }

                if (this.isUpsideDown()) {
                    bean.status = flipStatus(bean.status);

                    if (bean.status === DOWN) {
                        throw new Error("Flip UP to DOWN");
                    }
                }

                retries = 0;

            } catch (error) {

                if (error?.name === "CanceledError") {
                    bean.msg = `timeout by AbortSignal (${this.timeout}s)`;
                } else {
                    bean.msg = error.message;
                }

                // If UP come in here, it must be upside down mode
                // Just reset the retries
                if (this.isUpsideDown() && bean.status === UP) {
                    retries = 0;

                } else if ((this.maxretries > 0) && (retries < this.maxretries)) {
                    retries++;
                    bean.status = PENDING;
                } else {
                    // Continue counting retries during DOWN
                    retries++;
                }
            }

            bean.retries = retries;

            log.debug("monitor", `[${this.name}] Check isImportant`);
            let isImportant = Monitor.isImportantBeat(isFirstBeat, previousBeat?.status, bean.status);

            // Mark as important if status changed, ignore pending pings,
            // Don't notify if disrupted changes to up
            if (isImportant) {
                bean.important = true;

                if (Monitor.isImportantForNotification(isFirstBeat, previousBeat?.status, bean.status)) {
                    log.debug("monitor", `[${this.name}] sendNotification`);
                    await Monitor.sendNotification(isFirstBeat, this, bean);
                } else {
                    log.debug("monitor", `[${this.name}] will not sendNotification because it is (or was) under maintenance`);
                }

                // Reset down count
                bean.downCount = 0;

                // Clear Status Page Cache
                log.debug("monitor", `[${this.name}] apicache clear`);
                apicache.clear();

                UptimeKumaServer.getInstance().sendMaintenanceListByUserID(this.user_id);

            } else {
                bean.important = false;

                if (bean.status === DOWN && this.resendInterval > 0) {
                    ++bean.downCount;
                    if (bean.downCount >= this.resendInterval) {
                        // Send notification again, because we are still DOWN
                        log.debug("monitor", `[${this.name}] sendNotification again: Down Count: ${bean.downCount} | Resend Interval: ${this.resendInterval}`);
                        await Monitor.sendNotification(isFirstBeat, this, bean);

                        // Reset down count
                        bean.downCount = 0;
                    }
                }
            }

            if (bean.status === UP) {
                log.debug("monitor", `Monitor #${this.id} '${this.name}': Successful Response: ${bean.ping} ms | Interval: ${beatInterval} seconds | Type: ${this.type}`);
            } else if (bean.status === PENDING) {
                if (this.retryInterval > 0) {
                    beatInterval = this.retryInterval;
                }
                log.warn("monitor", `Monitor #${this.id} '${this.name}': Pending: ${bean.msg} | Max retries: ${this.maxretries} | Retry: ${retries} | Retry Interval: ${beatInterval} seconds | Type: ${this.type}`);
            } else if (bean.status === MAINTENANCE) {
                log.warn("monitor", `Monitor #${this.id} '${this.name}': Under Maintenance | Type: ${this.type}`);
            } else {
                log.warn("monitor", `Monitor #${this.id} '${this.name}': Failing: ${bean.msg} | Interval: ${beatInterval} seconds | Type: ${this.type} | Down Count: ${bean.downCount} | Resend Interval: ${this.resendInterval}`);
            }

            // Calculate uptime
            let uptimeCalculator = await UptimeCalculator.getUptimeCalculator(this.id);
            let endTimeDayjs = await uptimeCalculator.update(bean.status, parseFloat(bean.ping));
            bean.end_time = R.isoDateTimeMillis(endTimeDayjs);

            // Send to frontend
            log.debug("monitor", `[${this.name}] Send to socket`);
            io.to(this.user_id).emit("heartbeat", bean.toJSON());
            Monitor.sendStats(io, this.id, this.user_id);

            // Store to database
            log.debug("monitor", `[${this.name}] Store`);
            await R.store(bean);

            log.debug("monitor", `[${this.name}] prometheus.update`);
            this.prometheus?.update(bean, tlsInfo);

            previousBeat = bean;

            if (! this.isStop) {
                log.debug("monitor", `[${this.name}] SetTimeout for next check.`);

                let intervalRemainingMs = Math.max(
                    1,
                    beatInterval * 1000 - dayjs().diff(dayjs.utc(bean.time))
                );

                log.debug("monitor", `[${this.name}] Next heartbeat in: ${intervalRemainingMs}ms`);

                this.heartbeatInterval = setTimeout(safeBeat, intervalRemainingMs);
            } else {
                log.info("monitor", `[${this.name}] isStop = true, no next check.`);
            }

        };

        /**
         * Get a heartbeat and handle errors7
         * @returns {void}
         */
        const safeBeat = async () => {
            try {
                await beat();
            } catch (e) {
                console.trace(e);
                UptimeKumaServer.errorLog(e, false);
                log.error("monitor", "Please report to https://github.com/louislam/uptime-kuma/issues");

                if (! this.isStop) {
                    log.info("monitor", "Try to restart the monitor");
                    this.heartbeatInterval = setTimeout(safeBeat, this.interval * 1000);
                }
            }
        };

        // Delay Push Type
        if (this.type === "push") {
            setTimeout(() => {
                safeBeat();
            }, this.interval * 1000);
        } else {
            safeBeat();
        }
    }

    /**
     * Make a request using axios
     * @param {object} options Options for Axios
     * @param {boolean} finalCall Should this be the final call i.e
     * don't retry on failure
     * @returns {object} Axios response
     */
    async makeAxiosRequest(options, finalCall = false) {
        try {
            let res;
            if (this.auth_method === "ntlm") {
                options.httpsAgent.keepAlive = true;

                res = await httpNtlm(options, {
                    username: this.basic_auth_user,
                    password: this.basic_auth_pass,
                    domain: this.authDomain,
                    workstation: this.authWorkstation ? this.authWorkstation : undefined
                });
            } else {
                res = await axios.request(options);
            }

            return res;
        } catch (error) {

            /**
             * Make a single attempt to obtain an new access token in the event that
             * the recent api request failed for authentication purposes
             */
            if (this.auth_method === "oauth2-cc" && error.response.status === 401 && !finalCall) {
                this.oauthAccessToken = await this.makeOidcTokenClientCredentialsRequest();
                let oauth2AuthHeader = {
                    "Authorization": this.oauthAccessToken.token_type + " " + this.oauthAccessToken.access_token,
                };
                options.headers = { ...(options.headers),
                    ...(oauth2AuthHeader)
                };

                return this.makeAxiosRequest(options, true);
            }

            // Fix #2253
            // Read more: https://stackoverflow.com/questions/1759956/curl-error-18-transfer-closed-with-outstanding-read-data-remaining
            if (!finalCall && typeof error.message === "string" && error.message.includes("maxContentLength size of -1 exceeded")) {
                log.debug("monitor", "makeAxiosRequest with gzip");
                options.headers["Accept-Encoding"] = "gzip, deflate";
                return this.makeAxiosRequest(options, true);
            } else {
                if (typeof error.message === "string" && error.message.includes("maxContentLength size of -1 exceeded")) {
                    error.message = "response timeout: incomplete response within a interval";
                }
                throw error;
            }
        }
    }

<<<<<<< HEAD
    /** Stop monitor */
    async stop() {
=======
    /**
     * Stop monitor
     * @returns {void}
     */
    stop() {
>>>>>>> 3cea7d4e
        clearTimeout(this.heartbeatInterval);
        this.isStop = true;

        this.prometheus?.remove();
    }

    /**
     * Get prometheus instance
     * @returns {Prometheus|undefined} Current prometheus instance
     */
    getPrometheus() {
        return this.prometheus;
    }

    /**
     * Helper Method:
     * returns URL object for further usage
     * returns null if url is invalid
     * @returns {(null|URL)} Monitor URL
     */
    getUrl() {
        try {
            return new URL(this.url);
        } catch (_) {
            return null;
        }
    }

    /**
     * Example: http: or https:
     * @returns {(null|string)} URL's protocol
     */
    getURLProtocol() {
        const url = this.getUrl();
        if (url) {
            return this.getUrl().protocol;
        } else {
            return null;
        }
    }

    /**
     * Store TLS info to database
     * @param {object} checkCertificateResult Certificate to update
     * @returns {Promise<object>} Updated certificate
     */
    async updateTlsInfo(checkCertificateResult) {
        let tlsInfoBean = await R.findOne("monitor_tls_info", "monitor_id = ?", [
            this.id,
        ]);

        if (tlsInfoBean == null) {
            tlsInfoBean = R.dispense("monitor_tls_info");
            tlsInfoBean.monitor_id = this.id;
        } else {

            // Clear sent history if the cert changed.
            try {
                let oldCertInfo = JSON.parse(tlsInfoBean.info_json);

                let isValidObjects = oldCertInfo && oldCertInfo.certInfo && checkCertificateResult && checkCertificateResult.certInfo;

                if (isValidObjects) {
                    if (oldCertInfo.certInfo.fingerprint256 !== checkCertificateResult.certInfo.fingerprint256) {
                        log.debug("monitor", "Resetting sent_history");
                        await R.exec("DELETE FROM notification_sent_history WHERE type = 'certificate' AND monitor_id = ?", [
                            this.id
                        ]);
                    } else {
                        log.debug("monitor", "No need to reset sent_history");
                        log.debug("monitor", oldCertInfo.certInfo.fingerprint256);
                        log.debug("monitor", checkCertificateResult.certInfo.fingerprint256);
                    }
                } else {
                    log.debug("monitor", "Not valid object");
                }
            } catch (e) { }

        }

        tlsInfoBean.info_json = JSON.stringify(checkCertificateResult);
        await R.store(tlsInfoBean);

        return checkCertificateResult;
    }

    /**
     * Send statistics to clients
     * @param {Server} io Socket server instance
     * @param {number} monitorID ID of monitor to send
     * @param {number} userID ID of user to send to
     * @returns {void}
     */
    static async sendStats(io, monitorID, userID) {
        const hasClients = getTotalClientInRoom(io, userID) > 0;
        let uptimeCalculator = await UptimeCalculator.getUptimeCalculator(monitorID);

        if (hasClients) {
            // Send 24 hour average ping
            let data24h = await uptimeCalculator.get24Hour();
            io.to(userID).emit("avgPing", monitorID, (data24h.avgPing) ? Number(data24h.avgPing.toFixed(2)) : null);

            // Send 24 hour uptime
            io.to(userID).emit("uptime", monitorID, 24, data24h.uptime);

            // Send 30 day uptime
            let data30d = await uptimeCalculator.get30Day();
            io.to(userID).emit("uptime", monitorID, 720, data30d.uptime);

            // Send 1-year uptime
            let data1y = await uptimeCalculator.get1Year();
            io.to(userID).emit("uptime", monitorID, "1y", data1y.uptime);

            // Send Cert Info
            await Monitor.sendCertInfo(io, monitorID, userID);
        } else {
            log.debug("monitor", "No clients in the room, no need to send stats");
        }
    }

    /**
     * Send certificate information to client
     * @param {Server} io Socket server instance
     * @param {number} monitorID ID of monitor to send
     * @param {number} userID ID of user to send to
     * @returns {void}
     */
    static async sendCertInfo(io, monitorID, userID) {
        let tlsInfo = await R.findOne("monitor_tls_info", "monitor_id = ?", [
            monitorID,
        ]);
        if (tlsInfo != null) {
            io.to(userID).emit("certInfo", monitorID, tlsInfo.info_json);
        }
    }

    /**
     * Has status of monitor changed since last beat?
     * @param {boolean} isFirstBeat Is this the first beat of this monitor?
     * @param {const} previousBeatStatus Status of the previous beat
     * @param {const} currentBeatStatus Status of the current beat
     * @returns {boolean} True if is an important beat else false
     */
    static isImportantBeat(isFirstBeat, previousBeatStatus, currentBeatStatus) {
        // * ? -> ANY STATUS = important [isFirstBeat]
        // UP -> PENDING = not important
        // * UP -> DOWN = important
        // UP -> UP = not important
        // PENDING -> PENDING = not important
        // * PENDING -> DOWN = important
        // PENDING -> UP = not important
        // DOWN -> PENDING = this case not exists
        // DOWN -> DOWN = not important
        // * DOWN -> UP = important
        // MAINTENANCE -> MAINTENANCE = not important
        // * MAINTENANCE -> UP = important
        // * MAINTENANCE -> DOWN = important
        // * DOWN -> MAINTENANCE = important
        // * UP -> MAINTENANCE = important
        return isFirstBeat ||
            (previousBeatStatus === DOWN && currentBeatStatus === MAINTENANCE) ||
            (previousBeatStatus === UP && currentBeatStatus === MAINTENANCE) ||
            (previousBeatStatus === MAINTENANCE && currentBeatStatus === DOWN) ||
            (previousBeatStatus === MAINTENANCE && currentBeatStatus === UP) ||
            (previousBeatStatus === UP && currentBeatStatus === DOWN) ||
            (previousBeatStatus === DOWN && currentBeatStatus === UP) ||
            (previousBeatStatus === PENDING && currentBeatStatus === DOWN);
    }

    /**
     * Is this beat important for notifications?
     * @param {boolean} isFirstBeat Is this the first beat of this monitor?
     * @param {const} previousBeatStatus Status of the previous beat
     * @param {const} currentBeatStatus Status of the current beat
     * @returns {boolean} True if is an important beat else false
     */
    static isImportantForNotification(isFirstBeat, previousBeatStatus, currentBeatStatus) {
        // * ? -> ANY STATUS = important [isFirstBeat]
        // UP -> PENDING = not important
        // * UP -> DOWN = important
        // UP -> UP = not important
        // PENDING -> PENDING = not important
        // * PENDING -> DOWN = important
        // PENDING -> UP = not important
        // DOWN -> PENDING = this case not exists
        // DOWN -> DOWN = not important
        // * DOWN -> UP = important
        // MAINTENANCE -> MAINTENANCE = not important
        // MAINTENANCE -> UP = not important
        // * MAINTENANCE -> DOWN = important
        // DOWN -> MAINTENANCE = not important
        // UP -> MAINTENANCE = not important
        return isFirstBeat ||
            (previousBeatStatus === MAINTENANCE && currentBeatStatus === DOWN) ||
            (previousBeatStatus === UP && currentBeatStatus === DOWN) ||
            (previousBeatStatus === DOWN && currentBeatStatus === UP) ||
            (previousBeatStatus === PENDING && currentBeatStatus === DOWN);
    }

    /**
     * Send a notification about a monitor
     * @param {boolean} isFirstBeat Is this beat the first of this monitor?
     * @param {Monitor} monitor The monitor to send a notificaton about
     * @param {Bean} bean Status information about monitor
     * @returns {void}
     */
    static async sendNotification(isFirstBeat, monitor, bean) {
        if (!isFirstBeat || bean.status === DOWN) {
            const notificationList = await Monitor.getNotificationList(monitor);

            let text;
            if (bean.status === UP) {
                text = "✅ Up";
            } else {
                text = "🔴 Down";
            }

            let msg = `[${monitor.name}] [${text}] ${bean.msg}`;

            for (let notification of notificationList) {
                try {
                    const heartbeatJSON = bean.toJSON();

                    // Prevent if the msg is undefined, notifications such as Discord cannot send out.
                    if (!heartbeatJSON["msg"]) {
                        heartbeatJSON["msg"] = "N/A";
                    }

                    // Also provide the time in server timezone
                    heartbeatJSON["timezone"] = await UptimeKumaServer.getInstance().getTimezone();
                    heartbeatJSON["timezoneOffset"] = UptimeKumaServer.getInstance().getTimezoneOffset();
                    heartbeatJSON["localDateTime"] = dayjs.utc(heartbeatJSON["time"]).tz(heartbeatJSON["timezone"]).format(SQL_DATETIME_FORMAT);

                    await Notification.send(JSON.parse(notification.config), msg, await monitor.toJSON(false), heartbeatJSON);
                } catch (e) {
                    log.error("monitor", "Cannot send notification to " + notification.name);
                    log.error("monitor", e);
                }
            }
        }
    }

    /**
     * Get list of notification providers for a given monitor
     * @param {Monitor} monitor Monitor to get notification providers for
     * @returns {Promise<LooseObject<any>[]>} List of notifications
     */
    static async getNotificationList(monitor) {
        let notificationList = await R.getAll("SELECT notification.* FROM notification, monitor_notification WHERE monitor_id = ? AND monitor_notification.notification_id = notification.id ", [
            monitor.id,
        ]);
        return notificationList;
    }

    /**
     * checks certificate chain for expiring certificates
     * @param {object} tlsInfoObject Information about certificate
     * @returns {void}
     */
    async checkCertExpiryNotifications(tlsInfoObject) {
        if (tlsInfoObject && tlsInfoObject.certInfo && tlsInfoObject.certInfo.daysRemaining) {
            const notificationList = await Monitor.getNotificationList(this);

            if (! notificationList.length > 0) {
                // fail fast. If no notification is set, all the following checks can be skipped.
                log.debug("monitor", "No notification, no need to send cert notification");
                return;
            }

            let notifyDays = await setting("tlsExpiryNotifyDays");
            if (notifyDays == null || !Array.isArray(notifyDays)) {
                // Reset Default
                setSetting("tlsExpiryNotifyDays", [ 7, 14, 21 ], "general");
                notifyDays = [ 7, 14, 21 ];
            }

            if (Array.isArray(notifyDays)) {
                for (const targetDays of notifyDays) {
                    let certInfo = tlsInfoObject.certInfo;
                    while (certInfo) {
                        let subjectCN = certInfo.subject["CN"];
                        if (rootCertificates.has(certInfo.fingerprint256)) {
                            log.debug("monitor", `Known root cert: ${certInfo.certType} certificate "${subjectCN}" (${certInfo.daysRemaining} days valid) on ${targetDays} deadline.`);
                            break;
                        } else if (certInfo.daysRemaining > targetDays) {
                            log.debug("monitor", `No need to send cert notification for ${certInfo.certType} certificate "${subjectCN}" (${certInfo.daysRemaining} days valid) on ${targetDays} deadline.`);
                        } else {
                            log.debug("monitor", `call sendCertNotificationByTargetDays for ${targetDays} deadline on certificate ${subjectCN}.`);
                            await this.sendCertNotificationByTargetDays(subjectCN, certInfo.certType, certInfo.daysRemaining, targetDays, notificationList);
                        }
                        certInfo = certInfo.issuerCertificate;
                    }
                }
            }
        }
    }

    /**
     * Send a certificate notification when certificate expires in less
     * than target days
     * @param {string} certCN  Common Name attribute from the certificate subject
     * @param {string} certType  certificate type
     * @param {number} daysRemaining Number of days remaining on certificate
     * @param {number} targetDays Number of days to alert after
     * @param {LooseObject<any>[]} notificationList List of notification providers
     * @returns {Promise<void>}
     */
    async sendCertNotificationByTargetDays(certCN, certType, daysRemaining, targetDays, notificationList) {

        let row = await R.getRow("SELECT * FROM notification_sent_history WHERE type = ? AND monitor_id = ? AND days <= ?", [
            "certificate",
            this.id,
            targetDays,
        ]);

        // Sent already, no need to send again
        if (row) {
            log.debug("monitor", "Sent already, no need to send again");
            return;
        }

        let sent = false;
        log.debug("monitor", "Send certificate notification");

        for (let notification of notificationList) {
            try {
                log.debug("monitor", "Sending to " + notification.name);
                await Notification.send(JSON.parse(notification.config), `[${this.name}][${this.url}] ${certType} certificate ${certCN} will be expired in ${daysRemaining} days`);
                sent = true;
            } catch (e) {
                log.error("monitor", "Cannot send cert notification to " + notification.name);
                log.error("monitor", e);
            }
        }

        if (sent) {
            await R.exec("INSERT INTO notification_sent_history (type, monitor_id, days) VALUES(?, ?, ?)", [
                "certificate",
                this.id,
                targetDays,
            ]);
        }
    }

    /**
     * Get the status of the previous heartbeat
     * @param {number} monitorID ID of monitor to check
     * @returns {Promise<LooseObject<any>>} Previous heartbeat
     */
    static async getPreviousHeartbeat(monitorID) {
        return await R.findOne("heartbeat", " id = (select MAX(id) from heartbeat where monitor_id = ?)", [
            monitorID
        ]);
    }

    /**
     * Check if monitor is under maintenance
     * @param {number} monitorID ID of monitor to check
     * @returns {Promise<boolean>} Is the monitor under maintenance
     */
    static async isUnderMaintenance(monitorID) {
        const maintenanceIDList = await R.getCol(`
            SELECT maintenance_id FROM monitor_maintenance
            WHERE monitor_id = ?
        `, [ monitorID ]);

        for (const maintenanceID of maintenanceIDList) {
            const maintenance = await UptimeKumaServer.getInstance().getMaintenance(maintenanceID);
            if (maintenance && await maintenance.isUnderMaintenance()) {
                return true;
            }
        }

        const parent = await Monitor.getParent(monitorID);
        if (parent != null) {
            return await Monitor.isUnderMaintenance(parent.id);
        }

        return false;
    }

    /**
     * Make sure monitor interval is between bounds
     * @returns {void}
     * @throws Interval is outside of range
     */
    validate() {
        if (this.interval > MAX_INTERVAL_SECOND) {
            throw new Error(`Interval cannot be more than ${MAX_INTERVAL_SECOND} seconds`);
        }
        if (this.interval < MIN_INTERVAL_SECOND) {
            throw new Error(`Interval cannot be less than ${MIN_INTERVAL_SECOND} seconds`);
        }
    }

    /**
     * Gets Parent of the monitor
     * @param {number} monitorID ID of monitor to get
     * @returns {Promise<LooseObject<any>>} Parent
     */
    static async getParent(monitorID) {
        return await R.getRow(`
            SELECT parent.* FROM monitor parent
    		LEFT JOIN monitor child
    			ON child.parent = parent.id
            WHERE child.id = ?
        `, [
            monitorID,
        ]);
    }

    /**
     * Gets all Children of the monitor
     * @param {number} monitorID ID of monitor to get
     * @returns {Promise<LooseObject<any>>} Children
     */
    static async getChildren(monitorID) {
        return await R.getAll(`
            SELECT * FROM monitor
            WHERE parent = ?
        `, [
            monitorID,
        ]);
    }

    /**
     * Gets Full Path-Name (Groups and Name)
     * @returns {Promise<string>} Full path name of this monitor
     */
    async getPathName() {
        let path = this.name;

        if (this.parent === null) {
            return path;
        }

        let parent = await Monitor.getParent(this.id);
        while (parent !== null) {
            path = `${parent.name} / ${path}`;
            parent = await Monitor.getParent(parent.id);
        }

        return path;
    }

    /**
     * Gets recursive all child ids
     * @param {number} monitorID ID of the monitor to get
     * @returns {Promise<Array>} IDs of all children
     */
    static async getAllChildrenIDs(monitorID) {
        const childs = await Monitor.getChildren(monitorID);

        if (childs === null) {
            return [];
        }

        let childrenIDs = [];

        for (const child of childs) {
            childrenIDs.push(child.id);
            childrenIDs = childrenIDs.concat(await Monitor.getAllChildrenIDs(child.id));
        }

        return childrenIDs;
    }

    /**
     * Unlinks all children of the the group monitor
     * @param {number} groupID ID of group to remove children of
     * @returns {Promise<void>}
     */
    static async unlinkAllChildren(groupID) {
        return await R.exec("UPDATE `monitor` SET parent = ? WHERE parent = ? ", [
            null, groupID
        ]);
    }

    /**
     * Checks recursive if parent (ancestors) are active
     * @param {number} monitorID ID of the monitor to get
     * @returns {Promise<boolean>} Is the parent monitor active?
     */
    static async isParentActive(monitorID) {
        const parent = await Monitor.getParent(monitorID);

        if (parent === null) {
            return true;
        }

        const parentActive = await Monitor.isParentActive(parent.id);
        return parent.active && parentActive;
    }

    /**
     * Obtains a new Oidc Token
     * @returns {Promise<object>} OAuthProvider client
     */
    async makeOidcTokenClientCredentialsRequest() {
        log.debug("monitor", `[${this.name}] The oauth access-token undefined or expired. Requesting a new token`);
        const oAuthAccessToken = await getOidcTokenClientCredentials(this.oauth_token_url, this.oauth_client_id, this.oauth_client_secret, this.oauth_scopes, this.oauth_auth_method);
        if (this.oauthAccessToken?.expires_at) {
            log.debug("monitor", `[${this.name}] Obtained oauth access-token. Expires at ${new Date(this.oauthAccessToken?.expires_at * 1000)}`);
        } else {
            log.debug("monitor", `[${this.name}] Obtained oauth access-token. Time until expiry was not provided`);
        }

        return oAuthAccessToken;
    }

}

module.exports = Monitor;<|MERGE_RESOLUTION|>--- conflicted
+++ resolved
@@ -1096,16 +1096,11 @@
         }
     }
 
-<<<<<<< HEAD
-    /** Stop monitor */
+    /**
+     * Stop monitor
+     * @returns {Promise<void>}
+     */
     async stop() {
-=======
-    /**
-     * Stop monitor
-     * @returns {void}
-     */
-    stop() {
->>>>>>> 3cea7d4e
         clearTimeout(this.heartbeatInterval);
         this.isStop = true;
 
