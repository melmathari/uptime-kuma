const https = require("https");
const dayjs = require("dayjs");
const utc = require("dayjs/plugin/utc");
let timezone = require("dayjs/plugin/timezone");
dayjs.extend(utc);
dayjs.extend(timezone);
const axios = require("axios");
const { Prometheus } = require("../prometheus");
const { log, UP, DOWN, PENDING, flipStatus, TimeLogger } = require("../../src/util");
<<<<<<< HEAD
const { tcping, ping, dnsResolve, checkCertificate, checkStatusCode, getTotalClientInRoom, setting, mssqlQuery, postgresQuery, mqttAsync, setSetting, httpNtlm, grpcQuery } = require("../util-server");
=======
const { tcping, ping, dnsResolve, checkCertificate, checkStatusCode, getTotalClientInRoom, setting, mssqlQuery, postgresQuery, mqttAsync, setSetting, httpNtlm, radius } = require("../util-server");
>>>>>>> af944242
const { R } = require("redbean-node");
const { BeanModel } = require("redbean-node/dist/bean-model");
const { Notification } = require("../notification");
const { Proxy } = require("../proxy");
const { demoMode } = require("../config");
const version = require("../../package.json").version;
const apicache = require("../modules/apicache");
const { UptimeKumaServer } = require("../uptime-kuma-server");
const { CacheableDnsHttpAgent } = require("../cacheable-dns-http-agent");

/**
 * status:
 *      0 = DOWN
 *      1 = UP
 *      2 = PENDING
 */
class Monitor extends BeanModel {

    /**
     * Return an object that ready to parse to JSON for public
     * Only show necessary data to public
     * @returns {Object}
     */
    async toPublicJSON(showTags = false) {
        let obj = {
            id: this.id,
            name: this.name,
            sendUrl: this.sendUrl,
        };

        if (this.sendUrl) {
            obj.url = this.url;
        }

        if (showTags) {
            obj.tags = await this.getTags();
        }
        return obj;
    }

    /**
     * Return an object that ready to parse to JSON
     * @returns {Object}
     */
    async toJSON(includeSensitiveData = true) {

        let notificationIDList = {};

        let list = await R.find("monitor_notification", " monitor_id = ? ", [
            this.id,
        ]);

        for (let bean of list) {
            notificationIDList[bean.notification_id] = true;
        }

        const tags = await this.getTags();

        let data = {
            id: this.id,
            name: this.name,
            url: this.url,
            method: this.method,
            hostname: this.hostname,
            port: this.port,
            maxretries: this.maxretries,
            weight: this.weight,
            active: this.active,
            type: this.type,
            interval: this.interval,
            retryInterval: this.retryInterval,
            resendInterval: this.resendInterval,
            keyword: this.keyword,
            expiryNotification: this.isEnabledExpiryNotification(),
            ignoreTls: this.getIgnoreTls(),
            upsideDown: this.isUpsideDown(),
            maxredirects: this.maxredirects,
            accepted_statuscodes: this.getAcceptedStatuscodes(),
            dns_resolve_type: this.dns_resolve_type,
            dns_resolve_server: this.dns_resolve_server,
            dns_last_result: this.dns_last_result,
            pushToken: this.pushToken,
            docker_container: this.docker_container,
            docker_host: this.docker_host,
            proxyId: this.proxy_id,
            notificationIDList,
            tags: tags,
            mqttUsername: this.mqttUsername,
            mqttPassword: this.mqttPassword,
            mqttTopic: this.mqttTopic,
            mqttSuccessMessage: this.mqttSuccessMessage,
            databaseConnectionString: this.databaseConnectionString,
            databaseQuery: this.databaseQuery,
            authMethod: this.authMethod,
            authWorkstation: this.authWorkstation,
            authDomain: this.authDomain,
<<<<<<< HEAD
            grpcUrl: this.grpcUrl,
            grpcProtobuf: this.grpcProtobuf,
            grpcMethod: this.grpcMethod,
            grpcServiceName: this.grpcServiceName,
            grpcEnableTls: this.getGrpcEnableTls(),
=======
            radiusUsername: this.radiusUsername,
            radiusPassword: this.radiusPassword,
            radiusCalledStationId: this.radiusCalledStationId,
            radiusCallingStationId: this.radiusCallingStationId,
            radiusSecret: this.radiusSecret,
>>>>>>> af944242
        };

        if (includeSensitiveData) {
            data = {
                ...data,
                headers: this.headers,
                body: this.body,
                grpcBody: this.grpcBody,
                grpcMetadata: this.grpcMetadata,
                basic_auth_user: this.basic_auth_user,
                basic_auth_pass: this.basic_auth_pass,
                pushToken: this.pushToken,
            };
        }

        return data;
    }

    /**
     * Get all tags applied to this monitor
     * @returns {Promise<LooseObject<any>[]>}
     */
    async getTags() {
        return await R.getAll("SELECT mt.*, tag.name, tag.color FROM monitor_tag mt JOIN tag ON mt.tag_id = tag.id WHERE mt.monitor_id = ?", [ this.id ]);
    }

    /**
     * Encode user and password to Base64 encoding
     * for HTTP "basic" auth, as per RFC-7617
     * @returns {string}
     */
    encodeBase64(user, pass) {
        return Buffer.from(user + ":" + pass).toString("base64");
    }

    /**
     * Is the TLS expiry notification enabled?
     * @returns {boolean}
     */
    isEnabledExpiryNotification() {
        return Boolean(this.expiryNotification);
    }

    /**
     * Parse to boolean
     * @returns {boolean}
     */
    getIgnoreTls() {
        return Boolean(this.ignoreTls);
    }

    /**
     * Parse to boolean
     * @returns {boolean}
     */
    isUpsideDown() {
        return Boolean(this.upsideDown);
    }

    /**
     * Parse to boolean
     * @returns {boolean}
     */
    getGrpcEnableTls() {
        return Boolean(this.grpcEnableTls);
    }

    /**
     * Get accepted status codes
     * @returns {Object}
     */
    getAcceptedStatuscodes() {
        return JSON.parse(this.accepted_statuscodes_json);
    }

    /**
     * Start monitor
     * @param {Server} io Socket server instance
     */
    start(io) {
        let previousBeat = null;
        let retries = 0;

        let prometheus = new Prometheus(this);

        const beat = async () => {

            let beatInterval = this.interval;

            if (! beatInterval) {
                beatInterval = 1;
            }

            if (demoMode) {
                if (beatInterval < 20) {
                    console.log("beat interval too low, reset to 20s");
                    beatInterval = 20;
                }
            }

            // Expose here for prometheus update
            // undefined if not https
            let tlsInfo = undefined;

            if (!previousBeat || this.type === "push") {
                previousBeat = await R.findOne("heartbeat", " monitor_id = ? ORDER BY time DESC", [
                    this.id,
                ]);
            }

            const isFirstBeat = !previousBeat;

            let bean = R.dispense("heartbeat");
            bean.monitor_id = this.id;
            bean.time = R.isoDateTimeMillis(dayjs.utc());
            bean.status = DOWN;
            bean.downCount = previousBeat?.downCount || 0;

            if (this.isUpsideDown()) {
                bean.status = flipStatus(bean.status);
            }

            // Duration
            if (!isFirstBeat) {
                bean.duration = dayjs(bean.time).diff(dayjs(previousBeat.time), "second");
            } else {
                bean.duration = 0;
            }

            try {
                if (this.type === "http" || this.type === "keyword") {
                    // Do not do any queries/high loading things before the "bean.ping"
                    let startTime = dayjs().valueOf();

                    // HTTP basic auth
                    let basicAuthHeader = {};
                    if (this.auth_method === "basic") {
                        basicAuthHeader = {
                            "Authorization": "Basic " + this.encodeBase64(this.basic_auth_user, this.basic_auth_pass),
                        };
                    }

                    const httpsAgentOptions = {
                        maxCachedSessions: 0, // Use Custom agent to disable session reuse (https://github.com/nodejs/node/issues/3940)
                        rejectUnauthorized: !this.getIgnoreTls(),
                    };

                    log.debug("monitor", `[${this.name}] Prepare Options for axios`);

                    const options = {
                        url: this.url,
                        method: (this.method || "get").toLowerCase(),
                        ...(this.body ? { data: JSON.parse(this.body) } : {}),
                        timeout: this.interval * 1000 * 0.8,
                        headers: {
                            "Accept": "text/html,application/xhtml+xml,application/xml;q=0.9,image/avif,image/webp,image/apng,*/*;q=0.8,application/signed-exchange;v=b3;q=0.9",
                            "User-Agent": "Uptime-Kuma/" + version,
                            ...(this.headers ? JSON.parse(this.headers) : {}),
                            ...(basicAuthHeader),
                        },
                        maxRedirects: this.maxredirects,
                        validateStatus: (status) => {
                            return checkStatusCode(status, this.getAcceptedStatuscodes());
                        },
                    };

                    if (this.proxy_id) {
                        const proxy = await R.load("proxy", this.proxy_id);

                        if (proxy && proxy.active) {
                            const { httpAgent, httpsAgent } = Proxy.createAgents(proxy, {
                                httpsAgentOptions: httpsAgentOptions,
                            });

                            options.proxy = false;
                            options.httpAgent = httpAgent;
                            options.httpsAgent = httpsAgent;
                        }
                    }

                    if (!options.httpsAgent) {
                        options.httpsAgent = new https.Agent(httpsAgentOptions);
                    }

                    log.debug("monitor", `[${this.name}] Axios Options: ${JSON.stringify(options)}`);
                    log.debug("monitor", `[${this.name}] Axios Request`);

                    let res;
                    if (this.auth_method === "ntlm") {
                        options.httpsAgent.keepAlive = true;

                        res = await httpNtlm(options, {
                            username: this.basic_auth_user,
                            password: this.basic_auth_pass,
                            domain: this.authDomain,
                            workstation: this.authWorkstation ? this.authWorkstation : undefined
                        });

                    } else {
                        res = await axios.request(options);
                    }

                    bean.msg = `${res.status} - ${res.statusText}`;
                    bean.ping = dayjs().valueOf() - startTime;

                    // Check certificate if https is used
                    let certInfoStartTime = dayjs().valueOf();
                    if (this.getUrl()?.protocol === "https:") {
                        log.debug("monitor", `[${this.name}] Check cert`);
                        try {
                            let tlsInfoObject = checkCertificate(res);
                            tlsInfo = await this.updateTlsInfo(tlsInfoObject);

                            if (!this.getIgnoreTls() && this.isEnabledExpiryNotification()) {
                                log.debug("monitor", `[${this.name}] call sendCertNotification`);
                                await this.sendCertNotification(tlsInfoObject);
                            }

                        } catch (e) {
                            if (e.message !== "No TLS certificate in response") {
                                log.error("monitor", "Caught error");
                                log.error("monitor", e.message);
                            }
                        }
                    }

                    if (process.env.TIMELOGGER === "1") {
                        log.debug("monitor", "Cert Info Query Time: " + (dayjs().valueOf() - certInfoStartTime) + "ms");
                    }

                    if (process.env.UPTIME_KUMA_LOG_RESPONSE_BODY_MONITOR_ID === this.id) {
                        log.info("monitor", res.data);
                    }

                    if (this.type === "http") {
                        bean.status = UP;
                    } else {

                        let data = res.data;

                        // Convert to string for object/array
                        if (typeof data !== "string") {
                            data = JSON.stringify(data);
                        }

                        if (data.includes(this.keyword)) {
                            bean.msg += ", keyword is found";
                            bean.status = UP;
                        } else {
                            data = data.replace(/<[^>]*>?|[\n\r]|\s+/gm, " ");
                            if (data.length > 50) {
                                data = data.substring(0, 47) + "...";
                            }
                            throw new Error(bean.msg + ", but keyword is not in [" + data + "]");
                        }

                    }

                } else if (this.type === "port") {
                    bean.ping = await tcping(this.hostname, this.port);
                    bean.msg = "";
                    bean.status = UP;

                } else if (this.type === "ping") {
                    bean.ping = await ping(this.hostname);
                    bean.msg = "";
                    bean.status = UP;
                } else if (this.type === "dns") {
                    let startTime = dayjs().valueOf();
                    let dnsMessage = "";

                    let dnsRes = await dnsResolve(this.hostname, this.dns_resolve_server, this.port, this.dns_resolve_type);
                    bean.ping = dayjs().valueOf() - startTime;

                    if (this.dns_resolve_type === "A" || this.dns_resolve_type === "AAAA" || this.dns_resolve_type === "TXT") {
                        dnsMessage += "Records: ";
                        dnsMessage += dnsRes.join(" | ");
                    } else if (this.dns_resolve_type === "CNAME" || this.dns_resolve_type === "PTR") {
                        dnsMessage = dnsRes[0];
                    } else if (this.dns_resolve_type === "CAA") {
                        dnsMessage = dnsRes[0].issue;
                    } else if (this.dns_resolve_type === "MX") {
                        dnsRes.forEach(record => {
                            dnsMessage += `Hostname: ${record.exchange} - Priority: ${record.priority} | `;
                        });
                        dnsMessage = dnsMessage.slice(0, -2);
                    } else if (this.dns_resolve_type === "NS") {
                        dnsMessage += "Servers: ";
                        dnsMessage += dnsRes.join(" | ");
                    } else if (this.dns_resolve_type === "SOA") {
                        dnsMessage += `NS-Name: ${dnsRes.nsname} | Hostmaster: ${dnsRes.hostmaster} | Serial: ${dnsRes.serial} | Refresh: ${dnsRes.refresh} | Retry: ${dnsRes.retry} | Expire: ${dnsRes.expire} | MinTTL: ${dnsRes.minttl}`;
                    } else if (this.dns_resolve_type === "SRV") {
                        dnsRes.forEach(record => {
                            dnsMessage += `Name: ${record.name} | Port: ${record.port} | Priority: ${record.priority} | Weight: ${record.weight} | `;
                        });
                        dnsMessage = dnsMessage.slice(0, -2);
                    }

                    if (this.dnsLastResult !== dnsMessage) {
                        R.exec("UPDATE `monitor` SET dns_last_result = ? WHERE id = ? ", [
                            dnsMessage,
                            this.id
                        ]);
                    }

                    bean.msg = dnsMessage;
                    bean.status = UP;
                } else if (this.type === "push") {      // Type: Push
                    log.debug("monitor", `[${this.name}] Checking monitor at ${dayjs().format("YYYY-MM-DD HH:mm:ss.SSS")}`);
                    const bufferTime = 1000; // 1s buffer to accommodate clock differences

                    if (previousBeat) {
                        const msSinceLastBeat = dayjs.utc().valueOf() - dayjs.utc(previousBeat.time).valueOf();

                        log.debug("monitor", `[${this.name}] msSinceLastBeat = ${msSinceLastBeat}`);

                        // If the previous beat was down or pending we use the regular
                        // beatInterval/retryInterval in the setTimeout further below
                        if (previousBeat.status !== (this.isUpsideDown() ? DOWN : UP) || msSinceLastBeat > beatInterval * 1000 + bufferTime) {
                            throw new Error("No heartbeat in the time window");
                        } else {
                            let timeout = beatInterval * 1000 - msSinceLastBeat;
                            if (timeout < 0) {
                                timeout = bufferTime;
                            } else {
                                timeout += bufferTime;
                            }
                            // No need to insert successful heartbeat for push type, so end here
                            retries = 0;
                            log.debug("monitor", `[${this.name}] timeout = ${timeout}`);
                            this.heartbeatInterval = setTimeout(beat, timeout);
                            return;
                        }
                    } else {
                        throw new Error("No heartbeat in the time window");
                    }

                } else if (this.type === "steam") {
                    const steamApiUrl = "https://api.steampowered.com/IGameServersService/GetServerList/v1/";
                    const steamAPIKey = await setting("steamAPIKey");
                    const filter = `addr\\${this.hostname}:${this.port}`;

                    if (!steamAPIKey) {
                        throw new Error("Steam API Key not found");
                    }

                    let res = await axios.get(steamApiUrl, {
                        timeout: this.interval * 1000 * 0.8,
                        headers: {
                            "Accept": "*/*",
                            "User-Agent": "Uptime-Kuma/" + version,
                        },
                        httpsAgent: CacheableDnsHttpAgent.getHttpsAgent({
                            maxCachedSessions: 0,      // Use Custom agent to disable session reuse (https://github.com/nodejs/node/issues/3940)
                            rejectUnauthorized: !this.getIgnoreTls(),
                        }),
                        httpAgent: CacheableDnsHttpAgent.getHttpAgent({
                            maxCachedSessions: 0,
                        }),
                        maxRedirects: this.maxredirects,
                        validateStatus: (status) => {
                            return checkStatusCode(status, this.getAcceptedStatuscodes());
                        },
                        params: {
                            filter: filter,
                            key: steamAPIKey,
                        }
                    });

                    if (res.data.response && res.data.response.servers && res.data.response.servers.length > 0) {
                        bean.status = UP;
                        bean.msg = res.data.response.servers[0].name;

                        try {
                            bean.ping = await ping(this.hostname);
                        } catch (_) { }
                    } else {
                        throw new Error("Server not found on Steam");
                    }
                } else if (this.type === "docker") {
                    log.debug(`[${this.name}] Prepare Options for Axios`);

                    const dockerHost = await R.load("docker_host", this.docker_host);

                    const options = {
                        url: `/containers/${this.docker_container}/json`,
                        headers: {
                            "Accept": "*/*",
                            "User-Agent": "Uptime-Kuma/" + version,
                        },
                        httpsAgent: new https.Agent({
                            maxCachedSessions: 0,      // Use Custom agent to disable session reuse (https://github.com/nodejs/node/issues/3940)
                            rejectUnauthorized: ! this.getIgnoreTls(),
                        }),
                    };

                    if (dockerHost._dockerType === "socket") {
                        options.socketPath = dockerHost._dockerDaemon;
                    } else if (dockerHost._dockerType === "tcp") {
                        options.baseURL = dockerHost._dockerDaemon;
                    }

                    log.debug(`[${this.name}] Axios Request`);
                    let res = await axios.request(options);
                    if (res.data.State.Running) {
                        bean.status = UP;
                        bean.msg = "";
                    }
                } else if (this.type === "mqtt") {
                    bean.msg = await mqttAsync(this.hostname, this.mqttTopic, this.mqttSuccessMessage, {
                        port: this.port,
                        username: this.mqttUsername,
                        password: this.mqttPassword,
                        interval: this.interval,
                    });
                    bean.status = UP;
                } else if (this.type === "sqlserver") {
                    let startTime = dayjs().valueOf();

                    await mssqlQuery(this.databaseConnectionString, this.databaseQuery);

                    bean.msg = "";
                    bean.status = UP;
                    bean.ping = dayjs().valueOf() - startTime;
                } else if (this.type === "grpc-keyword") {
                    let startTime = dayjs().valueOf();
                    const options = {
                        grpcUrl: this.grpcUrl,
                        grpcProtobufData: this.grpcProtobuf,
                        grpcServiceName: this.grpcServiceName,
                        grpcEnableTls: this.grpcEnableTls,
                        grpcMethod: this.grpcMethod,
                        grpcBody: this.grpcBody,
                        keyword: this.keyword
                    };
                    const response = await grpcQuery(options);
                    bean.ping = dayjs().valueOf() - startTime;
                    log.debug("monitor:", `gRPC response: ${JSON.stringify(response)}`);
                    let responseData = response.data;
                    if (responseData.length > 50) {
                        responseData = response.substring(0, 47) + "...";
                    }
                    if (response.code !== 1) {
                        bean.status = DOWN;
                        bean.msg = `Error in send gRPC ${response.code} ${response.errorMessage}`;
                    } else {
                        if (response.data.toString().includes(this.keyword)) {
                            bean.status = UP;
                            bean.msg = `${responseData}, keyword [${this.keyword}] is found`;
                        } else {
                            log.debug("monitor:", `GRPC response [${response.data}] + ", but keyword [${this.keyword}] is not in [" + ${response.data} + "]"`);
                            bean.status = DOWN;
                            bean.msg = `, but keyword [${this.keyword}] is not in [" + ${responseData} + "]`;
                        }
                    }
                } else if (this.type === "postgres") {
                    let startTime = dayjs().valueOf();

                    await postgresQuery(this.databaseConnectionString, this.databaseQuery);

                    bean.msg = "";
                    bean.status = UP;
                    bean.ping = dayjs().valueOf() - startTime;
                } else if (this.type === "radius") {
                    let startTime = dayjs().valueOf();
                    try {
                        const resp = await radius(
                            this.hostname,
                            this.radiusUsername,
                            this.radiusPassword,
                            this.radiusCalledStationId,
                            this.radiusCallingStationId,
                            this.radiusSecret
                        );
                        if (resp.code) {
                            bean.msg = resp.code;
                        }
                        bean.status = UP;
                    } catch (error) {
                        bean.status = DOWN;
                        if (error.response?.code) {
                            bean.msg = error.response.code;
                        } else {
                            bean.msg = error.message;
                        }
                    }
                    bean.ping = dayjs().valueOf() - startTime;
                } else {
                    bean.msg = "Unknown Monitor Type";
                    bean.status = PENDING;
                }

                if (this.isUpsideDown()) {
                    bean.status = flipStatus(bean.status);

                    if (bean.status === DOWN) {
                        throw new Error("Flip UP to DOWN");
                    }
                }

                retries = 0;

            } catch (error) {

                bean.msg = error.message;

                // If UP come in here, it must be upside down mode
                // Just reset the retries
                if (this.isUpsideDown() && bean.status === UP) {
                    retries = 0;

                } else if ((this.maxretries > 0) && (retries < this.maxretries)) {
                    retries++;
                    bean.status = PENDING;
                }
            }

            log.debug("monitor", `[${this.name}] Check isImportant`);
            let isImportant = Monitor.isImportantBeat(isFirstBeat, previousBeat?.status, bean.status);

            // Mark as important if status changed, ignore pending pings,
            // Don't notify if disrupted changes to up
            if (isImportant) {
                bean.important = true;

                log.debug("monitor", `[${this.name}] sendNotification`);
                await Monitor.sendNotification(isFirstBeat, this, bean);

                // Reset down count
                bean.downCount = 0;

                // Clear Status Page Cache
                log.debug("monitor", `[${this.name}] apicache clear`);
                apicache.clear();

            } else {
                bean.important = false;

                if (bean.status === DOWN && this.resendInterval > 0) {
                    ++bean.downCount;
                    if (bean.downCount >= this.resendInterval) {
                        // Send notification again, because we are still DOWN
                        log.debug("monitor", `[${this.name}] sendNotification again: Down Count: ${bean.downCount} | Resend Interval: ${this.resendInterval}`);
                        await Monitor.sendNotification(isFirstBeat, this, bean);

                        // Reset down count
                        bean.downCount = 0;
                    }
                }
            }

            if (bean.status === UP) {
                log.debug("monitor", `Monitor #${this.id} '${this.name}': Successful Response: ${bean.ping} ms | Interval: ${beatInterval} seconds | Type: ${this.type}`);
            } else if (bean.status === PENDING) {
                if (this.retryInterval > 0) {
                    beatInterval = this.retryInterval;
                }
                log.warn("monitor", `Monitor #${this.id} '${this.name}': Pending: ${bean.msg} | Max retries: ${this.maxretries} | Retry: ${retries} | Retry Interval: ${beatInterval} seconds | Type: ${this.type}`);
            } else {
                log.warn("monitor", `Monitor #${this.id} '${this.name}': Failing: ${bean.msg} | Interval: ${beatInterval} seconds | Type: ${this.type} | Down Count: ${bean.downCount} | Resend Interval: ${this.resendInterval}`);
            }

            log.debug("monitor", `[${this.name}] Send to socket`);
            io.to(this.user_id).emit("heartbeat", bean.toJSON());
            Monitor.sendStats(io, this.id, this.user_id);

            log.debug("monitor", `[${this.name}] Store`);
            await R.store(bean);

            log.debug("monitor", `[${this.name}] prometheus.update`);
            prometheus.update(bean, tlsInfo);

            previousBeat = bean;

            if (! this.isStop) {
                log.debug("monitor", `[${this.name}] SetTimeout for next check.`);
                this.heartbeatInterval = setTimeout(safeBeat, beatInterval * 1000);
            } else {
                log.info("monitor", `[${this.name}] isStop = true, no next check.`);
            }

        };

        /** Get a heartbeat and handle errors */
        const safeBeat = async () => {
            try {
                await beat();
            } catch (e) {
                console.trace(e);
                UptimeKumaServer.errorLog(e, false);
                log.error("monitor", "Please report to https://github.com/louislam/uptime-kuma/issues");

                if (! this.isStop) {
                    log.info("monitor", "Try to restart the monitor");
                    this.heartbeatInterval = setTimeout(safeBeat, this.interval * 1000);
                }
            }
        };

        // Delay Push Type
        if (this.type === "push") {
            setTimeout(() => {
                safeBeat();
            }, this.interval * 1000);
        } else {
            safeBeat();
        }
    }

    /** Stop monitor */
    stop() {
        clearTimeout(this.heartbeatInterval);
        this.isStop = true;

        this.prometheus().remove();
    }

    /**
     * Get a new prometheus instance
     * @returns {Prometheus}
     */
    prometheus() {
        return new Prometheus(this);
    }

    /**
     * Helper Method:
     * returns URL object for further usage
     * returns null if url is invalid
     * @returns {(null|URL)}
     */
    getUrl() {
        try {
            return new URL(this.url);
        } catch (_) {
            return null;
        }
    }

    /**
     * Store TLS info to database
     * @param checkCertificateResult
     * @returns {Promise<Object>}
     */
    async updateTlsInfo(checkCertificateResult) {
        let tlsInfoBean = await R.findOne("monitor_tls_info", "monitor_id = ?", [
            this.id,
        ]);

        if (tlsInfoBean == null) {
            tlsInfoBean = R.dispense("monitor_tls_info");
            tlsInfoBean.monitor_id = this.id;
        } else {

            // Clear sent history if the cert changed.
            try {
                let oldCertInfo = JSON.parse(tlsInfoBean.info_json);

                let isValidObjects = oldCertInfo && oldCertInfo.certInfo && checkCertificateResult && checkCertificateResult.certInfo;

                if (isValidObjects) {
                    if (oldCertInfo.certInfo.fingerprint256 !== checkCertificateResult.certInfo.fingerprint256) {
                        log.debug("monitor", "Resetting sent_history");
                        await R.exec("DELETE FROM notification_sent_history WHERE type = 'certificate' AND monitor_id = ?", [
                            this.id
                        ]);
                    } else {
                        log.debug("monitor", "No need to reset sent_history");
                        log.debug("monitor", oldCertInfo.certInfo.fingerprint256);
                        log.debug("monitor", checkCertificateResult.certInfo.fingerprint256);
                    }
                } else {
                    log.debug("monitor", "Not valid object");
                }
            } catch (e) { }

        }

        tlsInfoBean.info_json = JSON.stringify(checkCertificateResult);
        await R.store(tlsInfoBean);

        return checkCertificateResult;
    }

    /**
     * Send statistics to clients
     * @param {Server} io Socket server instance
     * @param {number} monitorID ID of monitor to send
     * @param {number} userID ID of user to send to
     */
    static async sendStats(io, monitorID, userID) {
        const hasClients = getTotalClientInRoom(io, userID) > 0;

        if (hasClients) {
            await Monitor.sendAvgPing(24, io, monitorID, userID);
            await Monitor.sendUptime(24, io, monitorID, userID);
            await Monitor.sendUptime(24 * 30, io, monitorID, userID);
            await Monitor.sendCertInfo(io, monitorID, userID);
        } else {
            log.debug("monitor", "No clients in the room, no need to send stats");
        }
    }

    /**
     * Send the average ping to user
     * @param {number} duration Hours
     */
    static async sendAvgPing(duration, io, monitorID, userID) {
        const timeLogger = new TimeLogger();

        let avgPing = parseInt(await R.getCell(`
            SELECT AVG(ping)
            FROM heartbeat
            WHERE time > DATETIME('now', ? || ' hours')
            AND ping IS NOT NULL
            AND monitor_id = ? `, [
            -duration,
            monitorID,
        ]));

        timeLogger.print(`[Monitor: ${monitorID}] avgPing`);

        io.to(userID).emit("avgPing", monitorID, avgPing);
    }

    /**
     * Send certificate information to client
     * @param {Server} io Socket server instance
     * @param {number} monitorID ID of monitor to send
     * @param {number} userID ID of user to send to
     */
    static async sendCertInfo(io, monitorID, userID) {
        let tlsInfo = await R.findOne("monitor_tls_info", "monitor_id = ?", [
            monitorID,
        ]);
        if (tlsInfo != null) {
            io.to(userID).emit("certInfo", monitorID, tlsInfo.info_json);
        }
    }

    /**
     * Uptime with calculation
     * Calculation based on:
     * https://www.uptrends.com/support/kb/reporting/calculation-of-uptime-and-downtime
     * @param {number} duration Hours
     * @param {number} monitorID ID of monitor to calculate
     */
    static async calcUptime(duration, monitorID) {
        const timeLogger = new TimeLogger();

        const startTime = R.isoDateTime(dayjs.utc().subtract(duration, "hour"));

        // Handle if heartbeat duration longer than the target duration
        // e.g. If the last beat's duration is bigger that the 24hrs window, it will use the duration between the (beat time - window margin) (THEN case in SQL)
        let result = await R.getRow(`
            SELECT
               -- SUM all duration, also trim off the beat out of time window
                SUM(
                    CASE
                        WHEN (JULIANDAY(\`time\`) - JULIANDAY(?)) * 86400 < duration
                        THEN (JULIANDAY(\`time\`) - JULIANDAY(?)) * 86400
                        ELSE duration
                    END
                ) AS total_duration,

               -- SUM all uptime duration, also trim off the beat out of time window
                SUM(
                    CASE
                        WHEN (status = 1)
                        THEN
                            CASE
                                WHEN (JULIANDAY(\`time\`) - JULIANDAY(?)) * 86400 < duration
                                    THEN (JULIANDAY(\`time\`) - JULIANDAY(?)) * 86400
                                ELSE duration
                            END
                        END
                ) AS uptime_duration
            FROM heartbeat
            WHERE time > ?
            AND monitor_id = ?
        `, [
            startTime, startTime, startTime, startTime, startTime,
            monitorID,
        ]);

        timeLogger.print(`[Monitor: ${monitorID}][${duration}] sendUptime`);

        let totalDuration = result.total_duration;
        let uptimeDuration = result.uptime_duration;
        let uptime = 0;

        if (totalDuration > 0) {
            uptime = uptimeDuration / totalDuration;
            if (uptime < 0) {
                uptime = 0;
            }

        } else {
            // Handle new monitor with only one beat, because the beat's duration = 0
            let status = parseInt(await R.getCell("SELECT `status` FROM heartbeat WHERE monitor_id = ?", [ monitorID ]));

            if (status === UP) {
                uptime = 1;
            }
        }

        return uptime;
    }

    /**
     * Send Uptime
     * @param {number} duration Hours
     * @param {Server} io Socket server instance
     * @param {number} monitorID ID of monitor to send
     * @param {number} userID ID of user to send to
     */
    static async sendUptime(duration, io, monitorID, userID) {
        const uptime = await this.calcUptime(duration, monitorID);
        io.to(userID).emit("uptime", monitorID, duration, uptime);
    }

    /**
     * Has status of monitor changed since last beat?
     * @param {boolean} isFirstBeat Is this the first beat of this monitor?
     * @param {const} previousBeatStatus Status of the previous beat
     * @param {const} currentBeatStatus Status of the current beat
     * @returns {boolean} True if is an important beat else false
     */
    static isImportantBeat(isFirstBeat, previousBeatStatus, currentBeatStatus) {
        // * ? -> ANY STATUS = important [isFirstBeat]
        // UP -> PENDING = not important
        // * UP -> DOWN = important
        // UP -> UP = not important
        // PENDING -> PENDING = not important
        // * PENDING -> DOWN = important
        // PENDING -> UP = not important
        // DOWN -> PENDING = this case not exists
        // DOWN -> DOWN = not important
        // * DOWN -> UP = important
        let isImportant = isFirstBeat ||
            (previousBeatStatus === UP && currentBeatStatus === DOWN) ||
            (previousBeatStatus === DOWN && currentBeatStatus === UP) ||
            (previousBeatStatus === PENDING && currentBeatStatus === DOWN);
        return isImportant;
    }

    /**
     * Send a notification about a monitor
     * @param {boolean} isFirstBeat Is this beat the first of this monitor?
     * @param {Monitor} monitor The monitor to send a notificaton about
     * @param {Bean} bean Status information about monitor
     */
    static async sendNotification(isFirstBeat, monitor, bean) {
        if (!isFirstBeat || bean.status === DOWN) {
            const notificationList = await Monitor.getNotificationList(monitor);

            let text;
            if (bean.status === UP) {
                text = "✅ Up";
            } else {
                text = "🔴 Down";
            }

            let msg = `[${monitor.name}] [${text}] ${bean.msg}`;

            for (let notification of notificationList) {
                try {
                    await Notification.send(JSON.parse(notification.config), msg, await monitor.toJSON(false), bean.toJSON());
                } catch (e) {
                    log.error("monitor", "Cannot send notification to " + notification.name);
                    log.error("monitor", e);
                }
            }
        }
    }

    /**
     * Get list of notification providers for a given monitor
     * @param {Monitor} monitor Monitor to get notification providers for
     * @returns {Promise<LooseObject<any>[]>}
     */
    static async getNotificationList(monitor) {
        let notificationList = await R.getAll("SELECT notification.* FROM notification, monitor_notification WHERE monitor_id = ? AND monitor_notification.notification_id = notification.id ", [
            monitor.id,
        ]);
        return notificationList;
    }

    /**
     * Send notification about a certificate
     * @param {Object} tlsInfoObject Information about certificate
     */
    async sendCertNotification(tlsInfoObject) {
        if (tlsInfoObject && tlsInfoObject.certInfo && tlsInfoObject.certInfo.daysRemaining) {
            const notificationList = await Monitor.getNotificationList(this);

            let notifyDays = await setting("tlsExpiryNotifyDays");
            if (notifyDays == null || !Array.isArray(notifyDays)) {
                // Reset Default
                setSetting("tlsExpiryNotifyDays", [ 7, 14, 21 ], "general");
                notifyDays = [ 7, 14, 21 ];
            }

            if (notifyDays != null && Array.isArray(notifyDays)) {
                for (const day of notifyDays) {
                    log.debug("monitor", "call sendCertNotificationByTargetDays", day);
                    await this.sendCertNotificationByTargetDays(tlsInfoObject.certInfo.daysRemaining, day, notificationList);
                }
            }
        }
    }

    /**
     * Send a certificate notification when certificate expires in less
     * than target days
     * @param {number} daysRemaining Number of days remaining on certifcate
     * @param {number} targetDays Number of days to alert after
     * @param {LooseObject<any>[]} notificationList List of notification providers
     * @returns {Promise<void>}
     */
    async sendCertNotificationByTargetDays(daysRemaining, targetDays, notificationList) {

        if (daysRemaining > targetDays) {
            log.debug("monitor", `No need to send cert notification. ${daysRemaining} > ${targetDays}`);
            return;
        }

        if (notificationList.length > 0) {

            let row = await R.getRow("SELECT * FROM notification_sent_history WHERE type = ? AND monitor_id = ? AND days = ?", [
                "certificate",
                this.id,
                targetDays,
            ]);

            // Sent already, no need to send again
            if (row) {
                log.debug("monitor", "Sent already, no need to send again");
                return;
            }

            let sent = false;
            log.debug("monitor", "Send certificate notification");

            for (let notification of notificationList) {
                try {
                    log.debug("monitor", "Sending to " + notification.name);
                    await Notification.send(JSON.parse(notification.config), `[${this.name}][${this.url}] Certificate will be expired in ${daysRemaining} days`);
                    sent = true;
                } catch (e) {
                    log.error("monitor", "Cannot send cert notification to " + notification.name);
                    log.error("monitor", e);
                }
            }

            if (sent) {
                await R.exec("INSERT INTO notification_sent_history (type, monitor_id, days) VALUES(?, ?, ?)", [
                    "certificate",
                    this.id,
                    targetDays,
                ]);
            }
        } else {
            log.debug("monitor", "No notification, no need to send cert notification");
        }
    }

    /**
     * Get the status of the previous heartbeat
     * @param {number} monitorID ID of monitor to check
     * @returns {Promise<LooseObject<any>>}
     */
    static async getPreviousHeartbeat(monitorID) {
        return await R.getRow(`
            SELECT status, time FROM heartbeat
            WHERE id = (select MAX(id) from heartbeat where monitor_id = ?)
        `, [
            monitorID
        ]);
    }
}

module.exports = Monitor;<|MERGE_RESOLUTION|>--- conflicted
+++ resolved
@@ -7,11 +7,7 @@
 const axios = require("axios");
 const { Prometheus } = require("../prometheus");
 const { log, UP, DOWN, PENDING, flipStatus, TimeLogger } = require("../../src/util");
-<<<<<<< HEAD
-const { tcping, ping, dnsResolve, checkCertificate, checkStatusCode, getTotalClientInRoom, setting, mssqlQuery, postgresQuery, mqttAsync, setSetting, httpNtlm, grpcQuery } = require("../util-server");
-=======
-const { tcping, ping, dnsResolve, checkCertificate, checkStatusCode, getTotalClientInRoom, setting, mssqlQuery, postgresQuery, mqttAsync, setSetting, httpNtlm, radius } = require("../util-server");
->>>>>>> af944242
+const { tcping, ping, dnsResolve, checkCertificate, checkStatusCode, getTotalClientInRoom, setting, mssqlQuery, postgresQuery, mqttAsync, setSetting, httpNtlm, radius, grpcQuery } = require("../util-server");
 const { R } = require("redbean-node");
 const { BeanModel } = require("redbean-node/dist/bean-model");
 const { Notification } = require("../notification");
@@ -108,19 +104,16 @@
             authMethod: this.authMethod,
             authWorkstation: this.authWorkstation,
             authDomain: this.authDomain,
-<<<<<<< HEAD
             grpcUrl: this.grpcUrl,
             grpcProtobuf: this.grpcProtobuf,
             grpcMethod: this.grpcMethod,
             grpcServiceName: this.grpcServiceName,
             grpcEnableTls: this.getGrpcEnableTls(),
-=======
             radiusUsername: this.radiusUsername,
             radiusPassword: this.radiusPassword,
             radiusCalledStationId: this.radiusCalledStationId,
             radiusCallingStationId: this.radiusCallingStationId,
             radiusSecret: this.radiusSecret,
->>>>>>> af944242
         };
 
         if (includeSensitiveData) {
