const dayjs = require("dayjs");
const axios = require("axios");
const { Prometheus } = require("../prometheus");
const { log, UP, DOWN, PENDING, MAINTENANCE, flipStatus, MAX_INTERVAL_SECOND, MIN_INTERVAL_SECOND,
    SQL_DATETIME_FORMAT
} = require("../../src/util");
const { tcping, ping, checkCertificate, checkStatusCode, getTotalClientInRoom, setting, mssqlQuery, postgresQuery, mysqlQuery, setSetting, httpNtlm, radius, grpcQuery,
    redisPingAsync, mongodbPing, kafkaProducerAsync, getOidcTokenClientCredentials, rootCertificatesFingerprints, axiosAbortSignal
} = require("../util-server");
const { R } = require("redbean-node");
const { BeanModel } = require("redbean-node/dist/bean-model");
const { Notification } = require("../notification");
const { Proxy } = require("../proxy");
const { demoMode } = require("../config");
const version = require("../../package.json").version;
const apicache = require("../modules/apicache");
const { UptimeKumaServer } = require("../uptime-kuma-server");
const { DockerHost } = require("../docker");
const Gamedig = require("gamedig");
const jsonata = require("jsonata");
const jwt = require("jsonwebtoken");
const crypto = require("crypto");
const { UptimeCalculator } = require("../uptime-calculator");
const { CookieJar } = require("tough-cookie");
const { HttpsCookieAgent } = require("http-cookie-agent/http");
const https = require("https");
const http = require("http");

const rootCertificates = rootCertificatesFingerprints();

/**
 * status:
 *      0 = DOWN
 *      1 = UP
 *      2 = PENDING
 *      3 = MAINTENANCE
 */
class Monitor extends BeanModel {

    /**
     * Return an object that ready to parse to JSON for public Only show
     * necessary data to public
     * @param {boolean} showTags Include tags in JSON
     * @param {boolean} certExpiry Include certificate expiry info in
     * JSON
     * @returns {Promise<object>} Object ready to parse
     */
    async toPublicJSON(showTags = false, certExpiry = false) {
        let obj = {
            id: this.id,
            name: this.name,
            sendUrl: this.sendUrl,
            type: this.type,
        };

        if (this.sendUrl) {
            obj.url = this.url;
        }

        if (showTags) {
            obj.tags = await this.getTags();
        }

        if (certExpiry && (this.type === "http" || this.type === "keyword" || this.type === "json-query") && this.getURLProtocol() === "https:") {
            const { certExpiryDaysRemaining, validCert } = await this.getCertExpiry(this.id);
            obj.certExpiryDaysRemaining = certExpiryDaysRemaining;
            obj.validCert = validCert;
        }

        return obj;
    }

    /**
     * Return an object that ready to parse to JSON
     * @param {boolean} includeSensitiveData Include sensitive data in
     * JSON
     * @returns {Promise<object>} Object ready to parse
     */
    async toJSON(includeSensitiveData = true) {

        let notificationIDList = {};

        let list = await R.find("monitor_notification", " monitor_id = ? ", [
            this.id,
        ]);

        for (let bean of list) {
            notificationIDList[bean.notification_id] = true;
        }

        const tags = await this.getTags();

        let screenshot = null;

        if (this.type === "real-browser") {
            screenshot = "/screenshots/" + jwt.sign(this.id, UptimeKumaServer.getInstance().jwtSecret) + ".png";
        }

        const path = await this.getPath();
        const pathName = path.join(" / ");

        let data = {
            id: this.id,
            name: this.name,
            description: this.description,
            path,
            pathName,
            parent: this.parent,
            childrenIDs: await Monitor.getAllChildrenIDs(this.id),
            url: this.url,
            method: this.method,
            hostname: this.hostname,
            port: this.port,
            maxretries: this.maxretries,
            weight: this.weight,
            active: await this.isActive(),
            forceInactive: !await Monitor.isParentActive(this.id),
            type: this.type,
            timeout: this.timeout,
            interval: this.interval,
            retryInterval: this.retryInterval,
            resendInterval: this.resendInterval,
            keyword: this.keyword,
            invertKeyword: this.isInvertKeyword(),
            expiryNotification: this.isEnabledExpiryNotification(),
            ignoreTls: this.getIgnoreTls(),
            upsideDown: this.isUpsideDown(),
            packetSize: this.packetSize,
            maxredirects: this.maxredirects,
            accepted_statuscodes: this.getAcceptedStatuscodes(),
            dns_resolve_type: this.dns_resolve_type,
            dns_resolve_server: this.dns_resolve_server,
            dns_last_result: this.dns_last_result,
            docker_container: this.docker_container,
            docker_host: this.docker_host,
            proxyId: this.proxy_id,
            notificationIDList,
            tags: tags,
            maintenance: await Monitor.isUnderMaintenance(this.id),
            mqttTopic: this.mqttTopic,
            mqttSuccessMessage: this.mqttSuccessMessage,
            mqttCheckType: this.mqttCheckType,
            databaseQuery: this.databaseQuery,
            authMethod: this.authMethod,
            grpcUrl: this.grpcUrl,
            grpcProtobuf: this.grpcProtobuf,
            grpcMethod: this.grpcMethod,
            grpcServiceName: this.grpcServiceName,
            grpcEnableTls: this.getGrpcEnableTls(),
            radiusCalledStationId: this.radiusCalledStationId,
            radiusCallingStationId: this.radiusCallingStationId,
            game: this.game,
            gamedigGivenPortOnly: this.getGameDigGivenPortOnly(),
            httpBodyEncoding: this.httpBodyEncoding,
            jsonPath: this.jsonPath,
            expectedValue: this.expectedValue,
            kafkaProducerTopic: this.kafkaProducerTopic,
            kafkaProducerBrokers: JSON.parse(this.kafkaProducerBrokers),
            kafkaProducerSsl: this.getKafkaProducerSsl(),
            kafkaProducerAllowAutoTopicCreation: this.getKafkaProducerAllowAutoTopicCreation(),
            kafkaProducerMessage: this.kafkaProducerMessage,
            screenshot,
            remote_browser: this.remote_browser,
        };

        if (includeSensitiveData) {
            data = {
                ...data,
                headers: this.headers,
                body: this.body,
                grpcBody: this.grpcBody,
                grpcMetadata: this.grpcMetadata,
                basic_auth_user: this.basic_auth_user,
                basic_auth_pass: this.basic_auth_pass,
                oauth_client_id: this.oauth_client_id,
                oauth_client_secret: this.oauth_client_secret,
                oauth_token_url: this.oauth_token_url,
                oauth_scopes: this.oauth_scopes,
                oauth_auth_method: this.oauth_auth_method,
                pushToken: this.pushToken,
                databaseConnectionString: this.databaseConnectionString,
                radiusUsername: this.radiusUsername,
                radiusPassword: this.radiusPassword,
                radiusSecret: this.radiusSecret,
                mqttUsername: this.mqttUsername,
                mqttPassword: this.mqttPassword,
                authWorkstation: this.authWorkstation,
                authDomain: this.authDomain,
                tlsCa: this.tlsCa,
                tlsCert: this.tlsCert,
                tlsKey: this.tlsKey,
                kafkaProducerSaslOptions: JSON.parse(this.kafkaProducerSaslOptions),
            };
        }

        data.includeSensitiveData = includeSensitiveData;
        return data;
    }

    /**
     * Checks if the monitor is active based on itself and its parents
     * @returns {Promise<boolean>} Is the monitor active?
     */
    async isActive() {
        const parentActive = await Monitor.isParentActive(this.id);

        return (this.active === 1) && parentActive;
    }

    /**
     * Get all tags applied to this monitor
     * @returns {Promise<LooseObject<any>[]>} List of tags on the
     * monitor
     */
    async getTags() {
        return await R.getAll("SELECT mt.*, tag.name, tag.color FROM monitor_tag mt JOIN tag ON mt.tag_id = tag.id WHERE mt.monitor_id = ? ORDER BY tag.name", [ this.id ]);
    }

    /**
     * Gets certificate expiry for this monitor
     * @param {number} monitorID ID of monitor to send
     * @returns {Promise<LooseObject<any>>} Certificate expiry info for
     * monitor
     */
    async getCertExpiry(monitorID) {
        let tlsInfoBean = await R.findOne("monitor_tls_info", "monitor_id = ?", [
            monitorID,
        ]);
        let tlsInfo;
        if (tlsInfoBean) {
            tlsInfo = JSON.parse(tlsInfoBean?.info_json);
            if (tlsInfo?.valid && tlsInfo?.certInfo?.daysRemaining) {
                return {
                    certExpiryDaysRemaining: tlsInfo.certInfo.daysRemaining,
                    validCert: true
                };
            }
        }
        return {
            certExpiryDaysRemaining: "",
            validCert: false
        };
    }

    /**
     * Encode user and password to Base64 encoding
     * for HTTP "basic" auth, as per RFC-7617
<<<<<<< HEAD
     * @param {string} user Username to encode
     * @param {string} pass Password to encode
     * @returns {string} Encoded username:password
=======
     * @param {string|null} user - The username (nullable if not changed by a user)
     * @param {string|null} pass - The password (nullable if not changed by a user)
     * @returns {string}
>>>>>>> 2778929f
     */
    encodeBase64(user, pass) {
        return Buffer.from(`${user || ""}:${pass || ""}`).toString("base64");
    }

    /**
     * Is the TLS expiry notification enabled?
     * @returns {boolean} Enabled?
     */
    isEnabledExpiryNotification() {
        return Boolean(this.expiryNotification);
    }

    /**
     * Parse to boolean
     * @returns {boolean} Should TLS errors be ignored?
     */
    getIgnoreTls() {
        return Boolean(this.ignoreTls);
    }

    /**
     * Parse to boolean
     * @returns {boolean} Is the monitor in upside down mode?
     */
    isUpsideDown() {
        return Boolean(this.upsideDown);
    }

    /**
     * Parse to boolean
     * @returns {boolean} Invert keyword match?
     */
    isInvertKeyword() {
        return Boolean(this.invertKeyword);
    }

    /**
     * Parse to boolean
     * @returns {boolean} Enable TLS for gRPC?
     */
    getGrpcEnableTls() {
        return Boolean(this.grpcEnableTls);
    }

    /**
     * Get accepted status codes
     * @returns {object} Accepted status codes
     */
    getAcceptedStatuscodes() {
        return JSON.parse(this.accepted_statuscodes_json);
    }

    /**
     * Get if game dig should only use the port which was provided
     * @returns {boolean} gamedig should only use the provided port
     */
    getGameDigGivenPortOnly() {
        return Boolean(this.gamedigGivenPortOnly);
    }

    /**
     * Parse to boolean
     * @returns {boolean} Kafka Producer Ssl enabled?
     */
    getKafkaProducerSsl() {
        return Boolean(this.kafkaProducerSsl);
    }

    /**
     * Parse to boolean
     * @returns {boolean} Kafka Producer Allow Auto Topic Creation Enabled?
     */
    getKafkaProducerAllowAutoTopicCreation() {
        return Boolean(this.kafkaProducerAllowAutoTopicCreation);
    }

    /**
     * Start monitor
     * @param {Server} io Socket server instance
     * @returns {Promise<void>}
     */
    async start(io) {
        let previousBeat = null;
        let retries = 0;

        this.prometheus = new Prometheus(this);

        const beat = async () => {

            let beatInterval = this.interval;

            if (! beatInterval) {
                beatInterval = 1;
            }

            if (demoMode) {
                if (beatInterval < 20) {
                    console.log("beat interval too low, reset to 20s");
                    beatInterval = 20;
                }
            }

            // Expose here for prometheus update
            // undefined if not https
            let tlsInfo = undefined;

            if (!previousBeat || this.type === "push") {
                previousBeat = await R.findOne("heartbeat", " monitor_id = ? ORDER BY time DESC", [
                    this.id,
                ]);
                if (previousBeat) {
                    retries = previousBeat.retries;
                }
            }

            const isFirstBeat = !previousBeat;

            let bean = R.dispense("heartbeat");
            bean.monitor_id = this.id;
            bean.time = R.isoDateTimeMillis(dayjs.utc());
            bean.status = DOWN;
            bean.downCount = previousBeat?.downCount || 0;

            if (this.isUpsideDown()) {
                bean.status = flipStatus(bean.status);
            }

            // Runtime patch timeout if it is 0
            // See https://github.com/louislam/uptime-kuma/pull/3961#issuecomment-1804149144
            if (!this.timeout || this.timeout <= 0) {
                this.timeout = this.interval * 1000 * 0.8;
            }

            try {
                if (await Monitor.isUnderMaintenance(this.id)) {
                    bean.msg = "Monitor under maintenance";
                    bean.status = MAINTENANCE;
                } else if (this.type === "group") {
                    const children = await Monitor.getChildren(this.id);

                    if (children.length > 0) {
                        bean.status = UP;
                        bean.msg = "All children up and running";
                        for (const child of children) {
                            if (!child.active) {
                                // Ignore inactive childs
                                continue;
                            }
                            const lastBeat = await Monitor.getPreviousHeartbeat(child.id);

                            // Only change state if the monitor is in worse conditions then the ones before
                            // lastBeat.status could be null
                            if (!lastBeat) {
                                bean.status = PENDING;
                            } else if (bean.status === UP && (lastBeat.status === PENDING || lastBeat.status === DOWN)) {
                                bean.status = lastBeat.status;
                            } else if (bean.status === PENDING && lastBeat.status === DOWN) {
                                bean.status = lastBeat.status;
                            }
                        }

                        if (bean.status !== UP) {
                            bean.msg = "Child inaccessible";
                        }
                    } else {
                        // Set status pending if group is empty
                        bean.status = PENDING;
                        bean.msg = "Group empty";
                    }

                } else if (this.type === "http" || this.type === "keyword" || this.type === "json-query") {
                    // Do not do any queries/high loading things before the "bean.ping"
                    let startTime = dayjs().valueOf();

                    // HTTP basic auth
                    let basicAuthHeader = {};
                    if (this.auth_method === "basic") {
                        basicAuthHeader = {
                            "Authorization": "Basic " + this.encodeBase64(this.basic_auth_user, this.basic_auth_pass),
                        };
                    }

                    // OIDC: Basic client credential flow.
                    // Additional grants might be implemented in the future
                    let oauth2AuthHeader = {};
                    if (this.auth_method === "oauth2-cc") {
                        try {
                            if (this.oauthAccessToken === undefined || new Date(this.oauthAccessToken.expires_at * 1000) <= new Date()) {
                                this.oauthAccessToken = await this.makeOidcTokenClientCredentialsRequest();
                            }
                            oauth2AuthHeader = {
                                "Authorization": this.oauthAccessToken.token_type + " " + this.oauthAccessToken.access_token,
                            };
                        } catch (e) {
                            throw new Error("The oauth config is invalid. " + e.message);
                        }
                    }

                    const httpsAgentOptions = {
                        maxCachedSessions: 0, // Use Custom agent to disable session reuse (https://github.com/nodejs/node/issues/3940)
                        rejectUnauthorized: !this.getIgnoreTls(),
                        secureOptions: crypto.constants.SSL_OP_LEGACY_SERVER_CONNECT,
                    };

                    log.debug("monitor", `[${this.name}] Prepare Options for axios`);

                    let contentType = null;
                    let bodyValue = null;

                    if (this.body && (typeof this.body === "string" && this.body.trim().length > 0)) {
                        if (!this.httpBodyEncoding || this.httpBodyEncoding === "json") {
                            try {
                                bodyValue = JSON.parse(this.body);
                                contentType = "application/json";
                            } catch (e) {
                                throw new Error("Your JSON body is invalid. " + e.message);
                            }
                        } else if (this.httpBodyEncoding === "form") {
                            bodyValue = this.body;
                            contentType = "application/x-www-form-urlencoded";
                        } else if (this.httpBodyEncoding === "xml") {
                            bodyValue = this.body;
                            contentType = "text/xml; charset=utf-8";
                        }
                    }

                    // Axios Options
                    const options = {
                        url: this.url,
                        method: (this.method || "get").toLowerCase(),
                        timeout: this.timeout * 1000,
                        headers: {
                            "Accept": "text/html,application/xhtml+xml,application/xml;q=0.9,image/avif,image/webp,image/apng,*/*;q=0.8,application/signed-exchange;v=b3;q=0.9",
                            ...(contentType ? { "Content-Type": contentType } : {}),
                            ...(basicAuthHeader),
                            ...(oauth2AuthHeader),
                            ...(this.headers ? JSON.parse(this.headers) : {})
                        },
                        maxRedirects: this.maxredirects,
                        validateStatus: (status) => {
                            return checkStatusCode(status, this.getAcceptedStatuscodes());
                        },
                        signal: axiosAbortSignal((this.timeout + 10) * 1000),
                    };

                    if (bodyValue) {
                        options.data = bodyValue;
                    }

                    if (this.proxy_id) {
                        const proxy = await R.load("proxy", this.proxy_id);

                        if (proxy && proxy.active) {
                            const { httpAgent, httpsAgent } = Proxy.createAgents(proxy, {
                                httpsAgentOptions: httpsAgentOptions,
                            });

                            options.proxy = false;
                            options.httpAgent = httpAgent;
                            options.httpsAgent = httpsAgent;
                        }
                    }

                    if (!options.httpsAgent) {
                        let jar = new CookieJar();
                        let httpsCookieAgentOptions = {
                            ...httpsAgentOptions,
                            cookies: { jar }
                        };
                        options.httpsAgent = new HttpsCookieAgent(httpsCookieAgentOptions);
                    }

                    if (this.auth_method === "mtls") {
                        if (this.tlsCert !== null && this.tlsCert !== "") {
                            options.httpsAgent.options.cert = Buffer.from(this.tlsCert);
                        }
                        if (this.tlsCa !== null && this.tlsCa !== "") {
                            options.httpsAgent.options.ca = Buffer.from(this.tlsCa);
                        }
                        if (this.tlsKey !== null && this.tlsKey !== "") {
                            options.httpsAgent.options.key = Buffer.from(this.tlsKey);
                        }
                    }

                    let tlsInfo = {};
                    // Store tlsInfo when secureConnect event is emitted
                    // The keylog event listener is a workaround to access the tlsSocket
                    options.httpsAgent.once("keylog", async (line, tlsSocket) => {
                        tlsSocket.once("secureConnect", async () => {
                            tlsInfo = checkCertificate(tlsSocket);
                            tlsInfo.valid = tlsSocket.authorized || false;

                            await this.handleTlsInfo(tlsInfo);
                        });
                    });

                    log.debug("monitor", `[${this.name}] Axios Options: ${JSON.stringify(options)}`);
                    log.debug("monitor", `[${this.name}] Axios Request`);

                    // Make Request
                    let res = await this.makeAxiosRequest(options);

                    bean.msg = `${res.status} - ${res.statusText}`;
                    bean.ping = dayjs().valueOf() - startTime;

                    // fallback for if kelog event is not emitted, but we may still have tlsInfo,
                    // e.g. if the connection is made through a proxy
                    if (this.getUrl()?.protocol === "https:" && tlsInfo.valid === undefined) {
                        const tlsSocket = res.request.res.socket;

                        if (tlsSocket) {
                            tlsInfo = checkCertificate(tlsSocket);
                            tlsInfo.valid = tlsSocket.authorized || false;

                            await this.handleTlsInfo(tlsInfo);
                        }
                    }

                    if (process.env.UPTIME_KUMA_LOG_RESPONSE_BODY_MONITOR_ID === this.id) {
                        log.info("monitor", res.data);
                    }

                    if (this.type === "http") {
                        bean.status = UP;
                    } else if (this.type === "keyword") {

                        let data = res.data;

                        // Convert to string for object/array
                        if (typeof data !== "string") {
                            data = JSON.stringify(data);
                        }

                        let keywordFound = data.includes(this.keyword);
                        if (keywordFound === !this.isInvertKeyword()) {
                            bean.msg += ", keyword " + (keywordFound ? "is" : "not") + " found";
                            bean.status = UP;
                        } else {
                            data = data.replace(/<[^>]*>?|[\n\r]|\s+/gm, " ").trim();
                            if (data.length > 50) {
                                data = data.substring(0, 47) + "...";
                            }
                            throw new Error(bean.msg + ", but keyword is " +
                                (keywordFound ? "present" : "not") + " in [" + data + "]");
                        }

                    } else if (this.type === "json-query") {
                        let data = res.data;

                        // convert data to object
                        if (typeof data === "string" && res.headers["content-type"] !== "application/json") {
                            try {
                                data = JSON.parse(data);
                            } catch (_) {
                                // Failed to parse as JSON, just process it as a string
                            }
                        }

                        let expression = jsonata(this.jsonPath);

                        let result = await expression.evaluate(data);

                        if (result.toString() === this.expectedValue) {
                            bean.msg += ", expected value is found";
                            bean.status = UP;
                        } else {
                            throw new Error(bean.msg + ", but value is not equal to expected value, value was: [" + result + "]");
                        }
                    }

                } else if (this.type === "port") {
                    bean.ping = await tcping(this.hostname, this.port);
                    bean.msg = "";
                    bean.status = UP;

                } else if (this.type === "ping") {
                    bean.ping = await ping(this.hostname, this.packetSize);
                    bean.msg = "";
                    bean.status = UP;
                } else if (this.type === "push") {      // Type: Push
                    log.debug("monitor", `[${this.name}] Checking monitor at ${dayjs().format("YYYY-MM-DD HH:mm:ss.SSS")}`);
                    const bufferTime = 1000; // 1s buffer to accommodate clock differences

                    if (previousBeat) {
                        const msSinceLastBeat = dayjs.utc().valueOf() - dayjs.utc(previousBeat.time).valueOf();

                        log.debug("monitor", `[${this.name}] msSinceLastBeat = ${msSinceLastBeat}`);

                        // If the previous beat was down or pending we use the regular
                        // beatInterval/retryInterval in the setTimeout further below
                        if (previousBeat.status !== (this.isUpsideDown() ? DOWN : UP) || msSinceLastBeat > beatInterval * 1000 + bufferTime) {
                            bean.duration = Math.round(msSinceLastBeat / 1000);
                            throw new Error("No heartbeat in the time window");
                        } else {
                            let timeout = beatInterval * 1000 - msSinceLastBeat;
                            if (timeout < 0) {
                                timeout = bufferTime;
                            } else {
                                timeout += bufferTime;
                            }
                            // No need to insert successful heartbeat for push type, so end here
                            retries = 0;
                            log.debug("monitor", `[${this.name}] timeout = ${timeout}`);
                            this.heartbeatInterval = setTimeout(safeBeat, timeout);
                            return;
                        }
                    } else {
                        bean.duration = beatInterval;
                        throw new Error("No heartbeat in the time window");
                    }

                } else if (this.type === "steam") {
                    const steamApiUrl = "https://api.steampowered.com/IGameServersService/GetServerList/v1/";
                    const steamAPIKey = await setting("steamAPIKey");
                    const filter = `addr\\${this.hostname}:${this.port}`;

                    if (!steamAPIKey) {
                        throw new Error("Steam API Key not found");
                    }

                    let res = await axios.get(steamApiUrl, {
                        timeout: this.timeout * 1000,
                        headers: {
                            "Accept": "*/*",
                        },
                        httpsAgent: new https.Agent({
                            maxCachedSessions: 0,      // Use Custom agent to disable session reuse (https://github.com/nodejs/node/issues/3940)
                            rejectUnauthorized: !this.getIgnoreTls(),
                            secureOptions: crypto.constants.SSL_OP_LEGACY_SERVER_CONNECT,
                        }),
                        httpAgent: new http.Agent({
                            maxCachedSessions: 0,
                        }),
                        maxRedirects: this.maxredirects,
                        validateStatus: (status) => {
                            return checkStatusCode(status, this.getAcceptedStatuscodes());
                        },
                        params: {
                            filter: filter,
                            key: steamAPIKey,
                        }
                    });

                    if (res.data.response && res.data.response.servers && res.data.response.servers.length > 0) {
                        bean.status = UP;
                        bean.msg = res.data.response.servers[0].name;

                        try {
                            bean.ping = await ping(this.hostname, this.packetSize);
                        } catch (_) { }
                    } else {
                        throw new Error("Server not found on Steam");
                    }
                } else if (this.type === "gamedig") {
                    try {
                        const state = await Gamedig.query({
                            type: this.game,
                            host: this.hostname,
                            port: this.port,
                            givenPortOnly: this.getGameDigGivenPortOnly(),
                        });

                        bean.msg = state.name;
                        bean.status = UP;
                        bean.ping = state.ping;
                    } catch (e) {
                        throw new Error(e.message);
                    }
                } else if (this.type === "docker") {
                    log.debug("monitor", `[${this.name}] Prepare Options for Axios`);

                    const options = {
                        url: `/containers/${this.docker_container}/json`,
                        timeout: this.interval * 1000 * 0.8,
                        headers: {
                            "Accept": "*/*",
                        },
                        httpsAgent: new https.Agent({
                            maxCachedSessions: 0,      // Use Custom agent to disable session reuse (https://github.com/nodejs/node/issues/3940)
                            rejectUnauthorized: !this.getIgnoreTls(),
                            secureOptions: crypto.constants.SSL_OP_LEGACY_SERVER_CONNECT,
                        }),
                        httpAgent: new http.Agent({
                            maxCachedSessions: 0,
                        }),
                    };

                    const dockerHost = await R.load("docker_host", this.docker_host);

                    if (!dockerHost) {
                        throw new Error("Failed to load docker host config");
                    }

                    if (dockerHost._dockerType === "socket") {
                        options.socketPath = dockerHost._dockerDaemon;
                    } else if (dockerHost._dockerType === "tcp") {
                        options.baseURL = DockerHost.patchDockerURL(dockerHost._dockerDaemon);
                        options.httpsAgent = new https.Agent(
                            DockerHost.getHttpsAgentOptions(dockerHost._dockerType, options.baseURL)
                        );
                    }

                    log.debug("monitor", `[${this.name}] Axios Request`);
                    let res = await axios.request(options);

                    if (res.data.State.Running) {
                        if (res.data.State.Health && res.data.State.Health.Status !== "healthy") {
                            bean.status = PENDING;
                            bean.msg = res.data.State.Health.Status;
                        } else {
                            bean.status = UP;
                            bean.msg = res.data.State.Health ? res.data.State.Health.Status : res.data.State.Status;
                        }
                    } else {
                        throw Error("Container State is " + res.data.State.Status);
                    }
                } else if (this.type === "sqlserver") {
                    let startTime = dayjs().valueOf();

                    await mssqlQuery(this.databaseConnectionString, this.databaseQuery || "SELECT 1");

                    bean.msg = "";
                    bean.status = UP;
                    bean.ping = dayjs().valueOf() - startTime;
                } else if (this.type === "grpc-keyword") {
                    let startTime = dayjs().valueOf();
                    const options = {
                        grpcUrl: this.grpcUrl,
                        grpcProtobufData: this.grpcProtobuf,
                        grpcServiceName: this.grpcServiceName,
                        grpcEnableTls: this.grpcEnableTls,
                        grpcMethod: this.grpcMethod,
                        grpcBody: this.grpcBody,
                    };
                    const response = await grpcQuery(options);
                    bean.ping = dayjs().valueOf() - startTime;
                    log.debug("monitor:", `gRPC response: ${JSON.stringify(response)}`);
                    let responseData = response.data;
                    if (responseData.length > 50) {
                        responseData = responseData.toString().substring(0, 47) + "...";
                    }
                    if (response.code !== 1) {
                        bean.status = DOWN;
                        bean.msg = `Error in send gRPC ${response.code} ${response.errorMessage}`;
                    } else {
                        let keywordFound = response.data.toString().includes(this.keyword);
                        if (keywordFound === !this.isInvertKeyword()) {
                            bean.status = UP;
                            bean.msg = `${responseData}, keyword [${this.keyword}] ${keywordFound ? "is" : "not"} found`;
                        } else {
                            log.debug("monitor:", `GRPC response [${response.data}] + ", but keyword [${this.keyword}] is ${keywordFound ? "present" : "not"} in [" + ${response.data} + "]"`);
                            bean.status = DOWN;
                            bean.msg = `, but keyword [${this.keyword}] is ${keywordFound ? "present" : "not"} in [" + ${responseData} + "]`;
                        }
                    }
                } else if (this.type === "postgres") {
                    let startTime = dayjs().valueOf();

                    await postgresQuery(this.databaseConnectionString, this.databaseQuery || "SELECT 1");

                    bean.msg = "";
                    bean.status = UP;
                    bean.ping = dayjs().valueOf() - startTime;
                } else if (this.type === "mysql") {
                    let startTime = dayjs().valueOf();

                    // Use `radius_password` as `password` field, since there are too many unnecessary fields
                    // TODO: rename `radius_password` to `password` later for general use
                    let mysqlPassword = this.radiusPassword;

                    bean.msg = await mysqlQuery(this.databaseConnectionString, this.databaseQuery || "SELECT 1", mysqlPassword);
                    bean.status = UP;
                    bean.ping = dayjs().valueOf() - startTime;
                } else if (this.type === "mongodb") {
                    let startTime = dayjs().valueOf();

                    await mongodbPing(this.databaseConnectionString);

                    bean.msg = "";
                    bean.status = UP;
                    bean.ping = dayjs().valueOf() - startTime;

                } else if (this.type === "radius") {
                    let startTime = dayjs().valueOf();

                    // Handle monitors that were created before the
                    // update and as such don't have a value for
                    // this.port.
                    let port;
                    if (this.port == null) {
                        port = 1812;
                    } else {
                        port = this.port;
                    }

                    const resp = await radius(
                        this.hostname,
                        this.radiusUsername,
                        this.radiusPassword,
                        this.radiusCalledStationId,
                        this.radiusCallingStationId,
                        this.radiusSecret,
                        port,
                        this.interval * 1000 * 0.4,
                    );

                    bean.msg = resp.code;
                    bean.status = UP;
                    bean.ping = dayjs().valueOf() - startTime;
                } else if (this.type === "redis") {
                    let startTime = dayjs().valueOf();

                    bean.msg = await redisPingAsync(this.databaseConnectionString);
                    bean.status = UP;
                    bean.ping = dayjs().valueOf() - startTime;

                } else if (this.type in UptimeKumaServer.monitorTypeList) {
                    let startTime = dayjs().valueOf();
                    const monitorType = UptimeKumaServer.monitorTypeList[this.type];
                    await monitorType.check(this, bean, UptimeKumaServer.getInstance());
                    if (!bean.ping) {
                        bean.ping = dayjs().valueOf() - startTime;
                    }

                } else if (this.type === "kafka-producer") {
                    let startTime = dayjs().valueOf();

                    bean.msg = await kafkaProducerAsync(
                        JSON.parse(this.kafkaProducerBrokers),
                        this.kafkaProducerTopic,
                        this.kafkaProducerMessage,
                        {
                            allowAutoTopicCreation: this.kafkaProducerAllowAutoTopicCreation,
                            ssl: this.kafkaProducerSsl,
                            clientId: `Uptime-Kuma/${version}`,
                            interval: this.interval,
                        },
                        JSON.parse(this.kafkaProducerSaslOptions),
                    );
                    bean.status = UP;
                    bean.ping = dayjs().valueOf() - startTime;

                } else {
                    throw new Error("Unknown Monitor Type");
                }

                if (this.isUpsideDown()) {
                    bean.status = flipStatus(bean.status);

                    if (bean.status === DOWN) {
                        throw new Error("Flip UP to DOWN");
                    }
                }

                retries = 0;

            } catch (error) {

                if (error?.name === "CanceledError") {
                    bean.msg = `timeout by AbortSignal (${this.timeout}s)`;
                } else {
                    bean.msg = error.message;
                }

                // If UP come in here, it must be upside down mode
                // Just reset the retries
                if (this.isUpsideDown() && bean.status === UP) {
                    retries = 0;

                } else if ((this.maxretries > 0) && (retries < this.maxretries)) {
                    retries++;
                    bean.status = PENDING;
                } else {
                    // Continue counting retries during DOWN
                    retries++;
                }
            }

            bean.retries = retries;

            log.debug("monitor", `[${this.name}] Check isImportant`);
            let isImportant = Monitor.isImportantBeat(isFirstBeat, previousBeat?.status, bean.status);

            // Mark as important if status changed, ignore pending pings,
            // Don't notify if disrupted changes to up
            if (isImportant) {
                bean.important = true;

                if (Monitor.isImportantForNotification(isFirstBeat, previousBeat?.status, bean.status)) {
                    log.debug("monitor", `[${this.name}] sendNotification`);
                    await Monitor.sendNotification(isFirstBeat, this, bean);
                } else {
                    log.debug("monitor", `[${this.name}] will not sendNotification because it is (or was) under maintenance`);
                }

                // Reset down count
                bean.downCount = 0;

                // Clear Status Page Cache
                log.debug("monitor", `[${this.name}] apicache clear`);
                apicache.clear();

                await UptimeKumaServer.getInstance().sendMaintenanceListByUserID(this.user_id);

            } else {
                bean.important = false;

                if (bean.status === DOWN && this.resendInterval > 0) {
                    ++bean.downCount;
                    if (bean.downCount >= this.resendInterval) {
                        // Send notification again, because we are still DOWN
                        log.debug("monitor", `[${this.name}] sendNotification again: Down Count: ${bean.downCount} | Resend Interval: ${this.resendInterval}`);
                        await Monitor.sendNotification(isFirstBeat, this, bean);

                        // Reset down count
                        bean.downCount = 0;
                    }
                }
            }

            if (bean.status === UP) {
                log.debug("monitor", `Monitor #${this.id} '${this.name}': Successful Response: ${bean.ping} ms | Interval: ${beatInterval} seconds | Type: ${this.type}`);
            } else if (bean.status === PENDING) {
                if (this.retryInterval > 0) {
                    beatInterval = this.retryInterval;
                }
                log.warn("monitor", `Monitor #${this.id} '${this.name}': Pending: ${bean.msg} | Max retries: ${this.maxretries} | Retry: ${retries} | Retry Interval: ${beatInterval} seconds | Type: ${this.type}`);
            } else if (bean.status === MAINTENANCE) {
                log.warn("monitor", `Monitor #${this.id} '${this.name}': Under Maintenance | Type: ${this.type}`);
            } else {
                log.warn("monitor", `Monitor #${this.id} '${this.name}': Failing: ${bean.msg} | Interval: ${beatInterval} seconds | Type: ${this.type} | Down Count: ${bean.downCount} | Resend Interval: ${this.resendInterval}`);
            }

            // Calculate uptime
            let uptimeCalculator = await UptimeCalculator.getUptimeCalculator(this.id);
            let endTimeDayjs = await uptimeCalculator.update(bean.status, parseFloat(bean.ping));
            bean.end_time = R.isoDateTimeMillis(endTimeDayjs);

            // Send to frontend
            log.debug("monitor", `[${this.name}] Send to socket`);
            io.to(this.user_id).emit("heartbeat", bean.toJSON());
            Monitor.sendStats(io, this.id, this.user_id);

            // Store to database
            log.debug("monitor", `[${this.name}] Store`);
            await R.store(bean);

            log.debug("monitor", `[${this.name}] prometheus.update`);
            this.prometheus?.update(bean, tlsInfo);

            previousBeat = bean;

            if (! this.isStop) {
                log.debug("monitor", `[${this.name}] SetTimeout for next check.`);

                let intervalRemainingMs = Math.max(
                    1,
                    beatInterval * 1000 - dayjs().diff(dayjs.utc(bean.time))
                );

                log.debug("monitor", `[${this.name}] Next heartbeat in: ${intervalRemainingMs}ms`);

                this.heartbeatInterval = setTimeout(safeBeat, intervalRemainingMs);
            } else {
                log.info("monitor", `[${this.name}] isStop = true, no next check.`);
            }

        };

        /**
         * Get a heartbeat and handle errors7
         * @returns {void}
         */
        const safeBeat = async () => {
            try {
                await beat();
            } catch (e) {
                console.trace(e);
                UptimeKumaServer.errorLog(e, false);
                log.error("monitor", "Please report to https://github.com/louislam/uptime-kuma/issues");

                if (! this.isStop) {
                    log.info("monitor", "Try to restart the monitor");
                    this.heartbeatInterval = setTimeout(safeBeat, this.interval * 1000);
                }
            }
        };

        // Delay Push Type
        if (this.type === "push") {
            setTimeout(() => {
                safeBeat();
            }, this.interval * 1000);
        } else {
            safeBeat();
        }
    }

    /**
     * Make a request using axios
     * @param {object} options Options for Axios
     * @param {boolean} finalCall Should this be the final call i.e
     * don't retry on failure
     * @returns {object} Axios response
     */
    async makeAxiosRequest(options, finalCall = false) {
        try {
            let res;
            if (this.auth_method === "ntlm") {
                options.httpsAgent.keepAlive = true;

                res = await httpNtlm(options, {
                    username: this.basic_auth_user,
                    password: this.basic_auth_pass,
                    domain: this.authDomain,
                    workstation: this.authWorkstation ? this.authWorkstation : undefined
                });
            } else {
                res = await axios.request(options);
            }

            return res;
        } catch (error) {

            /**
             * Make a single attempt to obtain an new access token in the event that
             * the recent api request failed for authentication purposes
             */
            if (this.auth_method === "oauth2-cc" && error.response.status === 401 && !finalCall) {
                this.oauthAccessToken = await this.makeOidcTokenClientCredentialsRequest();
                let oauth2AuthHeader = {
                    "Authorization": this.oauthAccessToken.token_type + " " + this.oauthAccessToken.access_token,
                };
                options.headers = { ...(options.headers),
                    ...(oauth2AuthHeader)
                };

                return this.makeAxiosRequest(options, true);
            }

            // Fix #2253
            // Read more: https://stackoverflow.com/questions/1759956/curl-error-18-transfer-closed-with-outstanding-read-data-remaining
            if (!finalCall && typeof error.message === "string" && error.message.includes("maxContentLength size of -1 exceeded")) {
                log.debug("monitor", "makeAxiosRequest with gzip");
                options.headers["Accept-Encoding"] = "gzip, deflate";
                return this.makeAxiosRequest(options, true);
            } else {
                if (typeof error.message === "string" && error.message.includes("maxContentLength size of -1 exceeded")) {
                    error.message = "response timeout: incomplete response within a interval";
                }
                throw error;
            }
        }
    }

    /**
     * Stop monitor
     * @returns {Promise<void>}
     */
    async stop() {
        clearTimeout(this.heartbeatInterval);
        this.isStop = true;

        this.prometheus?.remove();
    }

    /**
     * Get prometheus instance
     * @returns {Prometheus|undefined} Current prometheus instance
     */
    getPrometheus() {
        return this.prometheus;
    }

    /**
     * Helper Method:
     * returns URL object for further usage
     * returns null if url is invalid
     * @returns {(null|URL)} Monitor URL
     */
    getUrl() {
        try {
            return new URL(this.url);
        } catch (_) {
            return null;
        }
    }

    /**
     * Example: http: or https:
     * @returns {(null|string)} URL's protocol
     */
    getURLProtocol() {
        const url = this.getUrl();
        if (url) {
            return this.getUrl().protocol;
        } else {
            return null;
        }
    }

    /**
     * Store TLS info to database
     * @param {object} checkCertificateResult Certificate to update
     * @returns {Promise<object>} Updated certificate
     */
    async updateTlsInfo(checkCertificateResult) {
        let tlsInfoBean = await R.findOne("monitor_tls_info", "monitor_id = ?", [
            this.id,
        ]);

        if (tlsInfoBean == null) {
            tlsInfoBean = R.dispense("monitor_tls_info");
            tlsInfoBean.monitor_id = this.id;
        } else {

            // Clear sent history if the cert changed.
            try {
                let oldCertInfo = JSON.parse(tlsInfoBean.info_json);

                let isValidObjects = oldCertInfo && oldCertInfo.certInfo && checkCertificateResult && checkCertificateResult.certInfo;

                if (isValidObjects) {
                    if (oldCertInfo.certInfo.fingerprint256 !== checkCertificateResult.certInfo.fingerprint256) {
                        log.debug("monitor", "Resetting sent_history");
                        await R.exec("DELETE FROM notification_sent_history WHERE type = 'certificate' AND monitor_id = ?", [
                            this.id
                        ]);
                    } else {
                        log.debug("monitor", "No need to reset sent_history");
                        log.debug("monitor", oldCertInfo.certInfo.fingerprint256);
                        log.debug("monitor", checkCertificateResult.certInfo.fingerprint256);
                    }
                } else {
                    log.debug("monitor", "Not valid object");
                }
            } catch (e) { }

        }

        tlsInfoBean.info_json = JSON.stringify(checkCertificateResult);
        await R.store(tlsInfoBean);

        return checkCertificateResult;
    }

    /**
     * Send statistics to clients
     * @param {Server} io Socket server instance
     * @param {number} monitorID ID of monitor to send
     * @param {number} userID ID of user to send to
     * @returns {void}
     */
    static async sendStats(io, monitorID, userID) {
        const hasClients = getTotalClientInRoom(io, userID) > 0;
        let uptimeCalculator = await UptimeCalculator.getUptimeCalculator(monitorID);

        if (hasClients) {
            // Send 24 hour average ping
            let data24h = await uptimeCalculator.get24Hour();
            io.to(userID).emit("avgPing", monitorID, (data24h.avgPing) ? Number(data24h.avgPing.toFixed(2)) : null);

            // Send 24 hour uptime
            io.to(userID).emit("uptime", monitorID, 24, data24h.uptime);

            // Send 30 day uptime
            let data30d = await uptimeCalculator.get30Day();
            io.to(userID).emit("uptime", monitorID, 720, data30d.uptime);

            // Send 1-year uptime
            let data1y = await uptimeCalculator.get1Year();
            io.to(userID).emit("uptime", monitorID, "1y", data1y.uptime);

            // Send Cert Info
            await Monitor.sendCertInfo(io, monitorID, userID);
        } else {
            log.debug("monitor", "No clients in the room, no need to send stats");
        }
    }

    /**
     * Send certificate information to client
     * @param {Server} io Socket server instance
     * @param {number} monitorID ID of monitor to send
     * @param {number} userID ID of user to send to
     * @returns {void}
     */
    static async sendCertInfo(io, monitorID, userID) {
        let tlsInfo = await R.findOne("monitor_tls_info", "monitor_id = ?", [
            monitorID,
        ]);
        if (tlsInfo != null) {
            io.to(userID).emit("certInfo", monitorID, tlsInfo.info_json);
        }
    }

    /**
     * Has status of monitor changed since last beat?
     * @param {boolean} isFirstBeat Is this the first beat of this monitor?
     * @param {const} previousBeatStatus Status of the previous beat
     * @param {const} currentBeatStatus Status of the current beat
     * @returns {boolean} True if is an important beat else false
     */
    static isImportantBeat(isFirstBeat, previousBeatStatus, currentBeatStatus) {
        // * ? -> ANY STATUS = important [isFirstBeat]
        // UP -> PENDING = not important
        // * UP -> DOWN = important
        // UP -> UP = not important
        // PENDING -> PENDING = not important
        // * PENDING -> DOWN = important
        // PENDING -> UP = not important
        // DOWN -> PENDING = this case not exists
        // DOWN -> DOWN = not important
        // * DOWN -> UP = important
        // MAINTENANCE -> MAINTENANCE = not important
        // * MAINTENANCE -> UP = important
        // * MAINTENANCE -> DOWN = important
        // * DOWN -> MAINTENANCE = important
        // * UP -> MAINTENANCE = important
        return isFirstBeat ||
            (previousBeatStatus === DOWN && currentBeatStatus === MAINTENANCE) ||
            (previousBeatStatus === UP && currentBeatStatus === MAINTENANCE) ||
            (previousBeatStatus === MAINTENANCE && currentBeatStatus === DOWN) ||
            (previousBeatStatus === MAINTENANCE && currentBeatStatus === UP) ||
            (previousBeatStatus === UP && currentBeatStatus === DOWN) ||
            (previousBeatStatus === DOWN && currentBeatStatus === UP) ||
            (previousBeatStatus === PENDING && currentBeatStatus === DOWN);
    }

    /**
     * Is this beat important for notifications?
     * @param {boolean} isFirstBeat Is this the first beat of this monitor?
     * @param {const} previousBeatStatus Status of the previous beat
     * @param {const} currentBeatStatus Status of the current beat
     * @returns {boolean} True if is an important beat else false
     */
    static isImportantForNotification(isFirstBeat, previousBeatStatus, currentBeatStatus) {
        // * ? -> ANY STATUS = important [isFirstBeat]
        // UP -> PENDING = not important
        // * UP -> DOWN = important
        // UP -> UP = not important
        // PENDING -> PENDING = not important
        // * PENDING -> DOWN = important
        // PENDING -> UP = not important
        // DOWN -> PENDING = this case not exists
        // DOWN -> DOWN = not important
        // * DOWN -> UP = important
        // MAINTENANCE -> MAINTENANCE = not important
        // MAINTENANCE -> UP = not important
        // * MAINTENANCE -> DOWN = important
        // DOWN -> MAINTENANCE = not important
        // UP -> MAINTENANCE = not important
        return isFirstBeat ||
            (previousBeatStatus === MAINTENANCE && currentBeatStatus === DOWN) ||
            (previousBeatStatus === UP && currentBeatStatus === DOWN) ||
            (previousBeatStatus === DOWN && currentBeatStatus === UP) ||
            (previousBeatStatus === PENDING && currentBeatStatus === DOWN);
    }

    /**
     * Send a notification about a monitor
     * @param {boolean} isFirstBeat Is this beat the first of this monitor?
     * @param {Monitor} monitor The monitor to send a notificaton about
     * @param {Bean} bean Status information about monitor
     * @returns {void}
     */
    static async sendNotification(isFirstBeat, monitor, bean) {
        if (!isFirstBeat || bean.status === DOWN) {
            const notificationList = await Monitor.getNotificationList(monitor);

            let text;
            if (bean.status === UP) {
                text = "✅ Up";
            } else {
                text = "🔴 Down";
            }

            let msg = `[${monitor.name}] [${text}] ${bean.msg}`;

            for (let notification of notificationList) {
                try {
                    const heartbeatJSON = bean.toJSON();

                    // Prevent if the msg is undefined, notifications such as Discord cannot send out.
                    if (!heartbeatJSON["msg"]) {
                        heartbeatJSON["msg"] = "N/A";
                    }

                    // Also provide the time in server timezone
                    heartbeatJSON["timezone"] = await UptimeKumaServer.getInstance().getTimezone();
                    heartbeatJSON["timezoneOffset"] = UptimeKumaServer.getInstance().getTimezoneOffset();
                    heartbeatJSON["localDateTime"] = dayjs.utc(heartbeatJSON["time"]).tz(heartbeatJSON["timezone"]).format(SQL_DATETIME_FORMAT);

                    await Notification.send(JSON.parse(notification.config), msg, await monitor.toJSON(false), heartbeatJSON);
                } catch (e) {
                    log.error("monitor", "Cannot send notification to " + notification.name);
                    log.error("monitor", e);
                }
            }
        }
    }

    /**
     * Get list of notification providers for a given monitor
     * @param {Monitor} monitor Monitor to get notification providers for
     * @returns {Promise<LooseObject<any>[]>} List of notifications
     */
    static async getNotificationList(monitor) {
        let notificationList = await R.getAll("SELECT notification.* FROM notification, monitor_notification WHERE monitor_id = ? AND monitor_notification.notification_id = notification.id ", [
            monitor.id,
        ]);
        return notificationList;
    }

    /**
     * checks certificate chain for expiring certificates
     * @param {object} tlsInfoObject Information about certificate
     * @returns {void}
     */
    async checkCertExpiryNotifications(tlsInfoObject) {
        if (tlsInfoObject && tlsInfoObject.certInfo && tlsInfoObject.certInfo.daysRemaining) {
            const notificationList = await Monitor.getNotificationList(this);

            if (! notificationList.length > 0) {
                // fail fast. If no notification is set, all the following checks can be skipped.
                log.debug("monitor", "No notification, no need to send cert notification");
                return;
            }

            let notifyDays = await setting("tlsExpiryNotifyDays");
            if (notifyDays == null || !Array.isArray(notifyDays)) {
                // Reset Default
                await setSetting("tlsExpiryNotifyDays", [ 7, 14, 21 ], "general");
                notifyDays = [ 7, 14, 21 ];
            }

            if (Array.isArray(notifyDays)) {
                for (const targetDays of notifyDays) {
                    let certInfo = tlsInfoObject.certInfo;
                    while (certInfo) {
                        let subjectCN = certInfo.subject["CN"];
                        if (rootCertificates.has(certInfo.fingerprint256)) {
                            log.debug("monitor", `Known root cert: ${certInfo.certType} certificate "${subjectCN}" (${certInfo.daysRemaining} days valid) on ${targetDays} deadline.`);
                            break;
                        } else if (certInfo.daysRemaining > targetDays) {
                            log.debug("monitor", `No need to send cert notification for ${certInfo.certType} certificate "${subjectCN}" (${certInfo.daysRemaining} days valid) on ${targetDays} deadline.`);
                        } else {
                            log.debug("monitor", `call sendCertNotificationByTargetDays for ${targetDays} deadline on certificate ${subjectCN}.`);
                            await this.sendCertNotificationByTargetDays(subjectCN, certInfo.certType, certInfo.daysRemaining, targetDays, notificationList);
                        }
                        certInfo = certInfo.issuerCertificate;
                    }
                }
            }
        }
    }

    /**
     * Send a certificate notification when certificate expires in less
     * than target days
     * @param {string} certCN  Common Name attribute from the certificate subject
     * @param {string} certType  certificate type
     * @param {number} daysRemaining Number of days remaining on certificate
     * @param {number} targetDays Number of days to alert after
     * @param {LooseObject<any>[]} notificationList List of notification providers
     * @returns {Promise<void>}
     */
    async sendCertNotificationByTargetDays(certCN, certType, daysRemaining, targetDays, notificationList) {

        let row = await R.getRow("SELECT * FROM notification_sent_history WHERE type = ? AND monitor_id = ? AND days <= ?", [
            "certificate",
            this.id,
            targetDays,
        ]);

        // Sent already, no need to send again
        if (row) {
            log.debug("monitor", "Sent already, no need to send again");
            return;
        }

        let sent = false;
        log.debug("monitor", "Send certificate notification");

        for (let notification of notificationList) {
            try {
                log.debug("monitor", "Sending to " + notification.name);
                await Notification.send(JSON.parse(notification.config), `[${this.name}][${this.url}] ${certType} certificate ${certCN} will be expired in ${daysRemaining} days`);
                sent = true;
            } catch (e) {
                log.error("monitor", "Cannot send cert notification to " + notification.name);
                log.error("monitor", e);
            }
        }

        if (sent) {
            await R.exec("INSERT INTO notification_sent_history (type, monitor_id, days) VALUES(?, ?, ?)", [
                "certificate",
                this.id,
                targetDays,
            ]);
        }
    }

    /**
     * Get the status of the previous heartbeat
     * @param {number} monitorID ID of monitor to check
     * @returns {Promise<LooseObject<any>>} Previous heartbeat
     */
    static async getPreviousHeartbeat(monitorID) {
        return await R.findOne("heartbeat", " id = (select MAX(id) from heartbeat where monitor_id = ?)", [
            monitorID
        ]);
    }

    /**
     * Check if monitor is under maintenance
     * @param {number} monitorID ID of monitor to check
     * @returns {Promise<boolean>} Is the monitor under maintenance
     */
    static async isUnderMaintenance(monitorID) {
        const maintenanceIDList = await R.getCol(`
            SELECT maintenance_id FROM monitor_maintenance
            WHERE monitor_id = ?
        `, [ monitorID ]);

        for (const maintenanceID of maintenanceIDList) {
            const maintenance = await UptimeKumaServer.getInstance().getMaintenance(maintenanceID);
            if (maintenance && await maintenance.isUnderMaintenance()) {
                return true;
            }
        }

        const parent = await Monitor.getParent(monitorID);
        if (parent != null) {
            return await Monitor.isUnderMaintenance(parent.id);
        }

        return false;
    }

    /**
     * Make sure monitor interval is between bounds
     * @returns {void}
     * @throws Interval is outside of range
     */
    validate() {
        if (this.interval > MAX_INTERVAL_SECOND) {
            throw new Error(`Interval cannot be more than ${MAX_INTERVAL_SECOND} seconds`);
        }
        if (this.interval < MIN_INTERVAL_SECOND) {
            throw new Error(`Interval cannot be less than ${MIN_INTERVAL_SECOND} seconds`);
        }
    }

    /**
     * Gets Parent of the monitor
     * @param {number} monitorID ID of monitor to get
     * @returns {Promise<LooseObject<any>>} Parent
     */
    static async getParent(monitorID) {
        return await R.getRow(`
            SELECT parent.* FROM monitor parent
    		LEFT JOIN monitor child
    			ON child.parent = parent.id
            WHERE child.id = ?
        `, [
            monitorID,
        ]);
    }

    /**
     * Gets all Children of the monitor
     * @param {number} monitorID ID of monitor to get
     * @returns {Promise<LooseObject<any>>} Children
     */
    static async getChildren(monitorID) {
        return await R.getAll(`
            SELECT * FROM monitor
            WHERE parent = ?
        `, [
            monitorID,
        ]);
    }

    /**
     * Gets the full path
     * @returns {Promise<string[]>} Full path (includes groups and the name) of the monitor
     */
    async getPath() {
        const path = [ this.name ];

        if (this.parent === null) {
            return path;
        }

        let parent = await Monitor.getParent(this.id);
        while (parent !== null) {
            path.unshift(parent.name);
            parent = await Monitor.getParent(parent.id);
        }

        return path;
    }

    /**
     * Gets recursive all child ids
     * @param {number} monitorID ID of the monitor to get
     * @returns {Promise<Array>} IDs of all children
     */
    static async getAllChildrenIDs(monitorID) {
        const childs = await Monitor.getChildren(monitorID);

        if (childs === null) {
            return [];
        }

        let childrenIDs = [];

        for (const child of childs) {
            childrenIDs.push(child.id);
            childrenIDs = childrenIDs.concat(await Monitor.getAllChildrenIDs(child.id));
        }

        return childrenIDs;
    }

    /**
     * Unlinks all children of the group monitor
     * @param {number} groupID ID of group to remove children of
     * @returns {Promise<void>}
     */
    static async unlinkAllChildren(groupID) {
        return await R.exec("UPDATE `monitor` SET parent = ? WHERE parent = ? ", [
            null, groupID
        ]);
    }

    /**
     * Checks recursive if parent (ancestors) are active
     * @param {number} monitorID ID of the monitor to get
     * @returns {Promise<boolean>} Is the parent monitor active?
     */
    static async isParentActive(monitorID) {
        const parent = await Monitor.getParent(monitorID);

        if (parent === null) {
            return true;
        }

        const parentActive = await Monitor.isParentActive(parent.id);
        return parent.active && parentActive;
    }

    /**
<<<<<<< HEAD
     * Obtains a new Oidc Token
     * @returns {Promise<object>} OAuthProvider client
     */
    async makeOidcTokenClientCredentialsRequest() {
        log.debug("monitor", `[${this.name}] The oauth access-token undefined or expired. Requesting a new token`);
        const oAuthAccessToken = await getOidcTokenClientCredentials(this.oauth_token_url, this.oauth_client_id, this.oauth_client_secret, this.oauth_scopes, this.oauth_auth_method);
        if (this.oauthAccessToken?.expires_at) {
            log.debug("monitor", `[${this.name}] Obtained oauth access-token. Expires at ${new Date(this.oauthAccessToken?.expires_at * 1000)}`);
        } else {
            log.debug("monitor", `[${this.name}] Obtained oauth access-token. Time until expiry was not provided`);
        }

        return oAuthAccessToken;
    }

=======
     * Store TLS certificate information and check for expiry
     * @param {Object} tlsInfo Information about the TLS connection
     * @returns {Promise<void>}
     */
    async handleTlsInfo(tlsInfo) {
        await this.updateTlsInfo(tlsInfo);
        this.prometheus?.update(null, tlsInfo);

        if (!this.getIgnoreTls() && this.isEnabledExpiryNotification()) {
            log.debug("monitor", `[${this.name}] call checkCertExpiryNotifications`);
            await this.checkCertExpiryNotifications(tlsInfo);
        }
    }
>>>>>>> 2778929f
}

module.exports = Monitor;<|MERGE_RESOLUTION|>--- conflicted
+++ resolved
@@ -245,15 +245,9 @@
     /**
      * Encode user and password to Base64 encoding
      * for HTTP "basic" auth, as per RFC-7617
-<<<<<<< HEAD
-     * @param {string} user Username to encode
-     * @param {string} pass Password to encode
-     * @returns {string} Encoded username:password
-=======
      * @param {string|null} user - The username (nullable if not changed by a user)
      * @param {string|null} pass - The password (nullable if not changed by a user)
      * @returns {string}
->>>>>>> 2778929f
      */
     encodeBase64(user, pass) {
         return Buffer.from(`${user || ""}:${pass || ""}`).toString("base64");
@@ -1610,7 +1604,6 @@
     }
 
     /**
-<<<<<<< HEAD
      * Obtains a new Oidc Token
      * @returns {Promise<object>} OAuthProvider client
      */
@@ -1626,7 +1619,7 @@
         return oAuthAccessToken;
     }
 
-=======
+    /**
      * Store TLS certificate information and check for expiry
      * @param {Object} tlsInfo Information about the TLS connection
      * @returns {Promise<void>}
@@ -1640,7 +1633,6 @@
             await this.checkCertExpiryNotifications(tlsInfo);
         }
     }
->>>>>>> 2778929f
 }
 
 module.exports = Monitor;