const fs = require("fs");
const { R } = require("redbean-node");
const { setSetting, setting } = require("./util-server");
const { log, sleep } = require("../src/util");
const dayjs = require("dayjs");
const knex = require("knex");

/**
 * Database & App Data Folder
 */
class Database {

    static templatePath = "./db/kuma.db";

    /**
     * Data Dir (Default: ./data)
     */
    static dataDir;

    /**
     * User Upload Dir (Default: ./data/upload)
     */
    static uploadDir;

    static path;

    /**
     * @type {boolean}
     */
    static patched = false;

    /**
     * For Backup only
     */
    static backupPath = null;

    /**
     * Add patch filename in key
     * Values:
     *      true: Add it regardless of order
     *      false: Do nothing
     *      { parents: []}: Need parents before add it
     */
    static patchList = {
        "patch-setting-value-type.sql": true,
        "patch-improve-performance.sql": true,
        "patch-2fa.sql": true,
        "patch-add-retry-interval-monitor.sql": true,
        "patch-incident-table.sql": true,
        "patch-group-table.sql": true,
        "patch-monitor-push_token.sql": true,
        "patch-http-monitor-method-body-and-headers.sql": true,
        "patch-2fa-invalidate-used-token.sql": true,
        "patch-notification_sent_history.sql": true,
        "patch-monitor-basic-auth.sql": true,
        "patch-status-page.sql": true,
        "patch-proxy.sql": true,
        "patch-monitor-expiry-notification.sql": true,
        "patch-status-page-footer-css.sql": true,
        "patch-added-mqtt-monitor.sql": true,
<<<<<<< HEAD
        "patch-monitor-add-resend-interval.sql": true,
=======
        "patch-add-sqlserver-monitor.sql": true,
        "patch-add-other-auth.sql": { parents: [ "patch-monitor-basic-auth.sql" ] },
>>>>>>> a3b94aa5
    };

    /**
     * The final version should be 10 after merged tag feature
     * @deprecated Use patchList for any new feature
     */
    static latestVersion = 10;

    static noReject = true;

    /**
     * Initialize the database
     * @param {Object} args Arguments to initialize DB with
     */
    static init(args) {
        // Data Directory (must be end with "/")
        Database.dataDir = process.env.DATA_DIR || args["data-dir"] || "./data/";
        Database.path = Database.dataDir + "kuma.db";
        if (! fs.existsSync(Database.dataDir)) {
            fs.mkdirSync(Database.dataDir, { recursive: true });
        }

        Database.uploadDir = Database.dataDir + "upload/";

        if (! fs.existsSync(Database.uploadDir)) {
            fs.mkdirSync(Database.uploadDir, { recursive: true });
        }

        log.info("db", `Data Dir: ${Database.dataDir}`);
    }

    /**
     * Connect to the database
     * @param {boolean} [testMode=false] Should the connection be
     * started in test mode?
     * @param {boolean} [autoloadModels=true] Should models be
     * automatically loaded?
     * @param {boolean} [noLog=false] Should logs not be output?
     * @returns {Promise<void>}
     */
    static async connect(testMode = false, autoloadModels = true, noLog = false) {
        const acquireConnectionTimeout = 120 * 1000;

        const Dialect = require("knex/lib/dialects/sqlite3/index.js");
        Dialect.prototype._driver = () => require("@louislam/sqlite3");

        const knexInstance = knex({
            client: Dialect,
            connection: {
                filename: Database.path,
                acquireConnectionTimeout: acquireConnectionTimeout,
            },
            useNullAsDefault: true,
            pool: {
                min: 1,
                max: 1,
                idleTimeoutMillis: 120 * 1000,
                propagateCreateError: false,
                acquireTimeoutMillis: acquireConnectionTimeout,
            }
        });

        R.setup(knexInstance);

        if (process.env.SQL_LOG === "1") {
            R.debug(true);
        }

        // Auto map the model to a bean object
        R.freeze(true);

        if (autoloadModels) {
            await R.autoloadModels("./server/model");
        }

        await R.exec("PRAGMA foreign_keys = ON");
        if (testMode) {
            // Change to MEMORY
            await R.exec("PRAGMA journal_mode = MEMORY");
        } else {
            // Change to WAL
            await R.exec("PRAGMA journal_mode = WAL");
        }
        await R.exec("PRAGMA cache_size = -12000");
        await R.exec("PRAGMA auto_vacuum = FULL");

        // This ensures that an operating system crash or power failure will not corrupt the database.
        // FULL synchronous is very safe, but it is also slower.
        // Read more: https://sqlite.org/pragma.html#pragma_synchronous
        await R.exec("PRAGMA synchronous = FULL");

        if (!noLog) {
            log.info("db", "SQLite config:");
            log.info("db", await R.getAll("PRAGMA journal_mode"));
            log.info("db", await R.getAll("PRAGMA cache_size"));
            log.info("db", "SQLite Version: " + await R.getCell("SELECT sqlite_version()"));
        }
    }

    /** Patch the database */
    static async patch() {
        let version = parseInt(await setting("database_version"));

        if (! version) {
            version = 0;
        }

        log.info("db", "Your database version: " + version);
        log.info("db", "Latest database version: " + this.latestVersion);

        if (version === this.latestVersion) {
            log.info("db", "Database patch not needed");
        } else if (version > this.latestVersion) {
            log.info("db", "Warning: Database version is newer than expected");
        } else {
            log.info("db", "Database patch is needed");

            this.backup(version);

            // Try catch anything here, if gone wrong, restore the backup
            try {
                for (let i = version + 1; i <= this.latestVersion; i++) {
                    const sqlFile = `./db/patch${i}.sql`;
                    log.info("db", `Patching ${sqlFile}`);
                    await Database.importSQLFile(sqlFile);
                    log.info("db", `Patched ${sqlFile}`);
                    await setSetting("database_version", i);
                }
            } catch (ex) {
                await Database.close();

                log.error("db", ex);
                log.error("db", "Start Uptime-Kuma failed due to issue patching the database");
                log.error("db", "Please submit a bug report if you still encounter the problem after restart: https://github.com/louislam/uptime-kuma/issues");

                this.restore();
                process.exit(1);
            }
        }

        await this.patch2();
        await this.migrateNewStatusPage();
    }

    /**
     * Patch DB using new process
     * Call it from patch() only
     * @private
     * @returns {Promise<void>}
     */
    static async patch2() {
        log.info("db", "Database Patch 2.0 Process");
        let databasePatchedFiles = await setting("databasePatchedFiles");

        if (! databasePatchedFiles) {
            databasePatchedFiles = {};
        }

        log.debug("db", "Patched files:");
        log.debug("db", databasePatchedFiles);

        try {
            for (let sqlFilename in this.patchList) {
                await this.patch2Recursion(sqlFilename, databasePatchedFiles);
            }

            if (this.patched) {
                log.info("db", "Database Patched Successfully");
            }

        } catch (ex) {
            await Database.close();

            log.error("db", ex);
            log.error("db", "Start Uptime-Kuma failed due to issue patching the database");
            log.error("db", "Please submit the bug report if you still encounter the problem after restart: https://github.com/louislam/uptime-kuma/issues");

            this.restore();

            process.exit(1);
        }

        await setSetting("databasePatchedFiles", databasePatchedFiles);
    }

    /**
     * Migrate status page value in setting to "status_page" table
     * @returns {Promise<void>}
     */
    static async migrateNewStatusPage() {

        // Fix 1.13.0 empty slug bug
        await R.exec("UPDATE status_page SET slug = 'empty-slug-recover' WHERE TRIM(slug) = ''");

        let title = await setting("title");

        if (title) {
            console.log("Migrating Status Page");

            let statusPageCheck = await R.findOne("status_page", " slug = 'default' ");

            if (statusPageCheck !== null) {
                console.log("Migrating Status Page - Skip, default slug record is already existing");
                return;
            }

            let statusPage = R.dispense("status_page");
            statusPage.slug = "default";
            statusPage.title = title;
            statusPage.description = await setting("description");
            statusPage.icon = await setting("icon");
            statusPage.theme = await setting("statusPageTheme");
            statusPage.published = !!await setting("statusPagePublished");
            statusPage.search_engine_index = !!await setting("searchEngineIndex");
            statusPage.show_tags = !!await setting("statusPageTags");
            statusPage.password = null;

            if (!statusPage.title) {
                statusPage.title = "My Status Page";
            }

            if (!statusPage.icon) {
                statusPage.icon = "";
            }

            if (!statusPage.theme) {
                statusPage.theme = "light";
            }

            let id = await R.store(statusPage);

            await R.exec("UPDATE incident SET status_page_id = ? WHERE status_page_id IS NULL", [
                id
            ]);

            await R.exec("UPDATE [group] SET status_page_id = ? WHERE status_page_id IS NULL", [
                id
            ]);

            await R.exec("DELETE FROM setting WHERE type = 'statusPage'");

            // Migrate Entry Page if it is status page
            let entryPage = await setting("entryPage");

            if (entryPage === "statusPage") {
                await setSetting("entryPage", "statusPage-default", "general");
            }

            console.log("Migrating Status Page - Done");
        }

    }

    /**
     * Patch database using new patching process
     * Used it patch2() only
     * @private
     * @param sqlFilename
     * @param databasePatchedFiles
     * @returns {Promise<void>}
     */
    static async patch2Recursion(sqlFilename, databasePatchedFiles) {
        let value = this.patchList[sqlFilename];

        if (! value) {
            log.info("db", sqlFilename + " skip");
            return;
        }

        // Check if patched
        if (! databasePatchedFiles[sqlFilename]) {
            log.info("db", sqlFilename + " is not patched");

            if (value.parents) {
                log.info("db", sqlFilename + " need parents");
                for (let parentSQLFilename of value.parents) {
                    await this.patch2Recursion(parentSQLFilename, databasePatchedFiles);
                }
            }

            this.backup(dayjs().format("YYYYMMDDHHmmss"));

            log.info("db", sqlFilename + " is patching");
            this.patched = true;
            await this.importSQLFile("./db/" + sqlFilename);
            databasePatchedFiles[sqlFilename] = true;
            log.info("db", sqlFilename + " was patched successfully");

        } else {
            log.debug("db", sqlFilename + " is already patched, skip");
        }
    }

    /**
     * Load an SQL file and execute it
     * @param filename Filename of SQL file to import
     * @returns {Promise<void>}
     */
    static async importSQLFile(filename) {
        // Sadly, multi sql statements is not supported by many sqlite libraries, I have to implement it myself
        await R.getCell("SELECT 1");

        let text = fs.readFileSync(filename).toString();

        // Remove all comments (--)
        let lines = text.split("\n");
        lines = lines.filter((line) => {
            return ! line.startsWith("--");
        });

        // Split statements by semicolon
        // Filter out empty line
        text = lines.join("\n");

        let statements = text.split(";")
            .map((statement) => {
                return statement.trim();
            })
            .filter((statement) => {
                return statement !== "";
            });

        for (let statement of statements) {
            await R.exec(statement);
        }
    }

    /**
     * Aquire a direct connection to database
     * @returns {any}
     */
    static getBetterSQLite3Database() {
        return R.knex.client.acquireConnection();
    }

    /**
     * Special handle, because tarn.js throw a promise reject that cannot be caught
     * @returns {Promise<void>}
     */
    static async close() {
        const listener = (reason, p) => {
            Database.noReject = false;
        };
        process.addListener("unhandledRejection", listener);

        log.info("db", "Closing the database");

        while (true) {
            Database.noReject = true;
            await R.close();
            await sleep(2000);

            if (Database.noReject) {
                break;
            } else {
                log.info("db", "Waiting to close the database");
            }
        }
        log.info("db", "SQLite closed");

        process.removeListener("unhandledRejection", listener);
    }

    /**
     * One backup one time in this process.
     * Reset this.backupPath if you want to backup again
     * @param {string} version Version code of backup
     */
    static backup(version) {
        if (! this.backupPath) {
            log.info("db", "Backing up the database");
            this.backupPath = this.dataDir + "kuma.db.bak" + version;
            fs.copyFileSync(Database.path, this.backupPath);

            const shmPath = Database.path + "-shm";
            if (fs.existsSync(shmPath)) {
                this.backupShmPath = shmPath + ".bak" + version;
                fs.copyFileSync(shmPath, this.backupShmPath);
            }

            const walPath = Database.path + "-wal";
            if (fs.existsSync(walPath)) {
                this.backupWalPath = walPath + ".bak" + version;
                fs.copyFileSync(walPath, this.backupWalPath);
            }
        }
    }

    /** Restore from most recent backup */
    static restore() {
        if (this.backupPath) {
            log.error("db", "Patching the database failed!!! Restoring the backup");

            const shmPath = Database.path + "-shm";
            const walPath = Database.path + "-wal";

            // Delete patch failed db
            try {
                if (fs.existsSync(Database.path)) {
                    fs.unlinkSync(Database.path);
                }

                if (fs.existsSync(shmPath)) {
                    fs.unlinkSync(shmPath);
                }

                if (fs.existsSync(walPath)) {
                    fs.unlinkSync(walPath);
                }
            } catch (e) {
                log.error("db", "Restore failed; you may need to restore the backup manually");
                process.exit(1);
            }

            // Restore backup
            fs.copyFileSync(this.backupPath, Database.path);

            if (this.backupShmPath) {
                fs.copyFileSync(this.backupShmPath, shmPath);
            }

            if (this.backupWalPath) {
                fs.copyFileSync(this.backupWalPath, walPath);
            }

        } else {
            log.info("db", "Nothing to restore");
        }
    }

    /** Get the size of the database */
    static getSize() {
        log.debug("db", "Database.getSize()");
        let stats = fs.statSync(Database.path);
        log.debug("db", stats);
        return stats.size;
    }

    /**
     * Shrink the database
     * @returns {Promise<void>}
     */
    static async shrink() {
        await R.exec("VACUUM");
    }
}

module.exports = Database;<|MERGE_RESOLUTION|>--- conflicted
+++ resolved
@@ -58,12 +58,9 @@
         "patch-monitor-expiry-notification.sql": true,
         "patch-status-page-footer-css.sql": true,
         "patch-added-mqtt-monitor.sql": true,
-<<<<<<< HEAD
-        "patch-monitor-add-resend-interval.sql": true,
-=======
         "patch-add-sqlserver-monitor.sql": true,
         "patch-add-other-auth.sql": { parents: [ "patch-monitor-basic-auth.sql" ] },
->>>>>>> a3b94aa5
+        "patch-monitor-add-resend-interval.sql": true,
     };
 
     /**
