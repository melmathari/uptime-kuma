--- conflicted
+++ resolved
@@ -18,15 +18,7 @@
             }
 
             await axios.get(`https://api.telegram.org/bot${notification.telegramBotToken}/sendMessage`, {
-<<<<<<< HEAD
-                params: {
-                    chat_id: notification.telegramChatID,
-                    text: msg,
-                    disable_notification: notification.telegramSendSilently,
-                },
-=======
                 params: params,
->>>>>>> 7e3734af
             });
             return okMsg;
 
